--- conflicted
+++ resolved
@@ -14,16 +14,9 @@
       приложениях.
     error: Экспорт не удался
     in_progress: Экспорт данных, пожалуйста, подождите...
-<<<<<<< HEAD
-    json_description: Вы можете использовать этот файл для импорта данных 
-      обратно в приложение.
+    json_description: Экспорт данных в читаемом формате JSON для целей разработки и отладки.
     select_directory: Выберите папку для экспорта
     select_path: Выберите место сохранения
-=======
-    json_description: Экспорт данных в читаемом формате JSON для целей разработки и отладки.
-    select_directory: Выбрать директорию экспорта
-    select_path: Выбрать место сохранения
->>>>>>> 6508f49c
     select_type: Выбрать формат экспорта
     success: "Экспорт успешен. Расположение файла:"
     title: Экспорт
@@ -46,12 +39,7 @@
     unsupported_version: Неподдерживаемая версия
     version_mismatch: Версия не найдена
   import_export:
-<<<<<<< HEAD
-    description: Вы можете создать резервную копию своих данных в формате JSON 
-      или восстановить из ранее созданной резервной копии
-=======
     description: Экспортируйте ваши данные в различных форматах или импортируйте данные из файлов резервных копий
->>>>>>> 6508f49c
     select_action: Выбрать действие импорта/экспорта
     title: Импорт/Экспорт
   language:
