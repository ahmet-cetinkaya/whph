#!/usr/bin/env bash

echo "🧹 Cleaning build_runner cache..."
fvm flutter pub run build_runner clean

echo "🔨 Running build_runner build..."
fvm flutter pub run build_runner build --delete-conflicting-outputs

echo "🔧 Fixing relative imports to package imports for acore..."
find . -name "*.g.dart" -exec sed -i "s|import 'corePackages/acore/lib/|import 'package:acore/|g" {} \;

<<<<<<< HEAD
echo "📝 Generated files completed!"

=======
>>>>>>> b8c6481c
echo "✅ Code generation completed successfully!"<|MERGE_RESOLUTION|>--- conflicted
+++ resolved
@@ -9,9 +9,4 @@
 echo "🔧 Fixing relative imports to package imports for acore..."
 find . -name "*.g.dart" -exec sed -i "s|import 'corePackages/acore/lib/|import 'package:acore/|g" {} \;
 
-<<<<<<< HEAD
-echo "📝 Generated files completed!"
-
-=======
->>>>>>> b8c6481c
 echo "✅ Code generation completed successfully!"