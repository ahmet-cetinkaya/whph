#!/usr/bin/env bash

echo "🧹 Cleaning build_runner cache..."
fvm flutter pub run build_runner clean

echo "🔨 Running build_runner build..."
fvm flutter pub run build_runner build --delete-conflicting-outputs

echo "🔧 Fixing relative imports to package imports for acore..."
find . -name "*.g.dart" -exec sed -i "s|import 'corePackages/acore/lib/|import 'package:acore/|g" {} \;

<<<<<<< HEAD
echo "📝 Generated files completed!"

=======
>>>>>>> deaa55ea
echo "✅ Code generation completed successfully!"<|MERGE_RESOLUTION|>--- conflicted
+++ resolved
@@ -9,9 +9,4 @@
 echo "🔧 Fixing relative imports to package imports for acore..."
 find . -name "*.g.dart" -exec sed -i "s|import 'corePackages/acore/lib/|import 'package:acore/|g" {} \;
 
-<<<<<<< HEAD
-echo "📝 Generated files completed!"
-
-=======
->>>>>>> deaa55ea
 echo "✅ Code generation completed successfully!"