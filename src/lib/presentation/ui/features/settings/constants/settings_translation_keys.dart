import 'package:whph/core/application/features/settings/constants/settings_translation_keys.dart' as application;

class SettingsTranslationKeys extends application.SettingsTranslationKeys {
  // Language Settings
  static const String languageTitle = 'settings.language.title';
  static const String languageChooseTitle = 'settings.language.choose_title';

  // Notifications
  static const String notificationsTitle = 'settings.notifications.title';
  static const String enableNotificationsError = 'settings.notifications.enable_error';
  static const String disableNotificationsError = 'settings.notifications.disable_error';

  // Sound Settings
  static const String soundTitle = 'settings.sound.title';
  static const String soundSubtitle = 'settings.sound.subtitle';
  static const String soundEnabled = 'settings.sound.enabled';
  static const String taskCompletionSound = 'settings.sound.task_completion';
  static const String habitCompletionSound = 'settings.sound.habit_completion';
  static const String timerControlSound = 'settings.sound.timer_control';
  static const String timerAlarmSound = 'settings.sound.timer_alarm';
  static const String enableSoundError = 'settings.sound.enable_error';
  static const String disableSoundError = 'settings.sound.disable_error';
  static const String soundsDisabled = 'settings.sound.sounds_disabled';
  static const String allSoundsEnabled = 'settings.sound.all_sounds_enabled';
  static const String someSoundsEnabled = 'settings.sound.some_sounds_enabled';
  static const String soundSettings = 'settings.sound.settings';

  // Startup Settings
  static const String startupTitle = 'settings.startup.title';
  static const String startupPermissionTitle = 'settings.permissions.startup.title';
  static const String startupSubtitle = 'settings.startup.subtitle';
  static const String startupDescription = 'settings.permissions.startup.description';
  static const String startupStep1 = 'settings.permissions.startup.steps.step1';
  static const String startupStep2 = 'settings.permissions.startup.steps.step2';
  static const String startupStep3 = 'settings.permissions.startup.steps.step3';
  static const String startupImportance = 'settings.permissions.startup.importance';
  static const String enableStartupError = 'settings.startup.enable_error';
  static const String disableStartupError = 'settings.startup.disable_error';

  // Settings Page
  static const String settingsTitle = 'settings.title';
  static const String syncDevicesTitle = 'settings.sync_devices.title';
  static const String aboutTitle = 'settings.about.title';
  static const String exportDataTitle = 'settings.export_data.title';
  static const String permissionsTitle = 'settings.permissions.title';

  // Export Data
  static const String exportSelectPath = 'settings.export.select_path';
  static const String exportSuccess = 'settings.export.success';
  static const String exportError = 'settings.export.error';
  static const String exportSelectType = 'settings.export.select_type';
  static const String exportSelectDirectory = 'settings.export.select_directory';
  static const String exportCanceled = 'settings.export.canceled';

  // Import/Export
  static const String exportCsvDescription = 'settings.export.csv_description';
  static const String exportJsonDescription = 'settings.export.json_description';
  static const String exportTitle = 'settings.export.title';
  static const String importError = 'settings.import.error';
  static const String importExportDescription = 'settings.import_export.description';
  static const String importExportSelectAction = 'settings.import_export.select_action';
  static const String importExportTitle = 'settings.import_export.title';
  static const String importSelectFile = 'settings.import.select_file';
  static const String importStrategyMerge = 'settings.import.strategy.merge';
  static const String importStrategyReplace = 'settings.import.strategy.replace';

  // Task Settings
  static const String taskSettingsTitle = 'settings.task.title';
  static const String taskPreferencesTitle = 'settings.task.preferences.title';
  static const String taskPreferencesDescription = 'settings.task.preferences.description';
  static const String taskDefaultEstimatedTimeTitle = 'settings.task.default_estimated_time.title';
  static const String taskDefaultEstimatedTimeDescription = 'settings.task.default_estimated_time.description';
  static const String taskDefaultEstimatedTimeDisabled = 'settings.task.default_estimated_time.disabled';
  static const String taskDefaultEstimatedTimeMinutes = 'settings.task.default_estimated_time.minutes';
  static const String taskDefaultEstimatedTimeLoadError = 'settings.task.default_estimated_time.load_error';
  static const String taskDefaultEstimatedTimeSaveError = 'settings.task.default_estimated_time.save_error';
  static const String taskDefaultEstimatedTimeKeyNotFound = 'settings.task.default_estimated_time.key_not_found';
  static const String importStrategyTitle = 'settings.import.strategy.title';
  static const String importSuccess = 'settings.import.success';
  static const String importTitle = 'settings.import.title';
  static const String importInProgress = 'settings.import.in_progress';
  static const String exportInProgress = 'settings.export.in_progress';

  // Permissions
  static const String permissionFixIt = 'settings.permissions.fix_it';
  static const String openSettings = 'settings.permissions.open_settings';
  static const String permissionGranted = 'settings.permissions.granted';
  static const String instructions = 'settings.permissions.instructions';

  // Firewall Permissions
  static const String firewallPermissionTitle = 'settings.permissions.firewall.title';
  static const String firewallPermissionDescription = 'settings.permissions.firewall.description';
  static const String firewallPermissionDialogDescription = 'settings.permissions.firewall.dialog_description';
  static const String firewallPermissionDialogInfoText = 'settings.permissions.firewall.dialog_info_text';
  static const String firewallLinuxManualConfirmationButton =
      'settings.permissions.firewall.linux_manual_confirmation_button';
  static const String firewallManualConfigureInstruction = 'settings.permissions.firewall.manual_configure_instruction';
  static const String firewallInstructionStepOpenTerminal =
      'settings.permissions.firewall.instructions.step_open_terminal';
  static const String firewallInstructionStepRunCommand = 'settings.permissions.firewall.instructions.step_run_command';
  static const String firewallInstructionStepOpenCommandPrompt =
      'settings.permissions.firewall.instructions.step_open_command_prompt';
  static const String firewallInstructionStepRunCommands =
      'settings.permissions.firewall.instructions.step_run_commands';
  static const String firewallInstructionStepClickConfirmation =
      'settings.permissions.firewall.instructions.step_click_confirmation';
  static const String firewallSaveConfirmationError = 'settings.permissions.firewall.save_confirmation_error';
  static const String firewallRuleAddedSuccess = 'settings.permissions.firewall.rule_added_success';
  static const String firewallRuleAddError = 'settings.permissions.firewall.rule_add_error';

  // Firewall Instructions - Linux
  static const String firewallInstructionLinuxStep1 = 'settings.permissions.firewall.instructions.linux.step1';
  static const String firewallInstructionLinuxStep2 = 'settings.permissions.firewall.instructions.linux.step2';
  static const String firewallInstructionLinuxStep3 = 'settings.permissions.firewall.instructions.linux.step3';
  static const String firewallInstructionLinuxStep4 = 'settings.permissions.firewall.instructions.linux.step4';

  // Firewall Instructions - Windows
  static const String firewallInstructionWindowsStep1 = 'settings.permissions.firewall.instructions.windows.step1';
  static const String firewallInstructionWindowsStep2 = 'settings.permissions.firewall.instructions.windows.step2';
  static const String firewallInstructionWindowsStep3 = 'settings.permissions.firewall.instructions.windows.step3';
  static const String firewallInstructionWindowsMethodGuiTitle =
      'settings.permissions.firewall.instructions.windows.method_gui_title';
  static const String firewallInstructionWindowsMethodCommandTitle =
      'settings.permissions.firewall.instructions.windows.method_command_title';
  static const String firewallInstructionLinuxMethodTerminalTitle =
      'settings.permissions.firewall.instructions.linux.method_terminal_title';
  static const String firewallInstructionWindowsAlternativeCommandPromptTitle =
      'settings.permissions.firewall.instructions.windows.alternative_command_prompt.title';
  static const String firewallInstructionWindowsAlternativeCommandPromptCmdStep1 =
      'settings.permissions.firewall.instructions.windows.alternative_command_prompt.steps.cmd_step1';
  static const String firewallInstructionWindowsAlternativeCommandPromptCmdStep2 =
      'settings.permissions.firewall.instructions.windows.alternative_command_prompt.steps.cmd_step2';
  static const String firewallInstructionWindowsStepOpenDefender =
      'settings.permissions.firewall.instructions.windows.step_open_defender';
  static const String firewallInstructionWindowsStepCreateInboundRule =
      'settings.permissions.firewall.instructions.windows.step_create_inbound_rule';
  static const String firewallInstructionWindowsStepCreateOutboundRule =
      'settings.permissions.firewall.instructions.windows.step_create_outbound_rule';

  // Firewall Automatic Actions - Windows
  static const String firewallAddRuleButtonText = 'settings.permissions.firewall.add_rule_button';
  static const String firewallWindowsAutoDescription = 'settings.permissions.firewall.windows_auto_description';

  // Battery Optimization
  static const String batteryOptimizationTitle = 'settings.permissions.battery_optimization.title';
  static const String batteryOptimizationDescription = 'settings.permissions.battery_optimization.description';
  static const String batteryOptimizationStep1 = 'settings.permissions.battery_optimization.steps.step1';
  static const String batteryOptimizationStep2 = 'settings.permissions.battery_optimization.steps.step2';
  static const String batteryOptimizationStep3 = 'settings.permissions.battery_optimization.steps.step3';
  static const String batteryOptimizationStep4 = 'settings.permissions.battery_optimization.steps.step4';
  static const String batteryOptimizationStep5 = 'settings.permissions.battery_optimization.steps.step5';
  static const String batteryOptimizationStep6 = 'settings.permissions.battery_optimization.steps.step6';
  static const String batteryOptimizationImportance = 'settings.permissions.battery_optimization.importance';

  // Notification Permission
  static const String notificationPermissionTitle = 'settings.permissions.notification.title';
  static const String notificationPermissionDescription = 'settings.permissions.notification.description';
  static const String notificationPermissionStepAndroid1 = 'settings.permissions.notification.steps.android.step1';
  static const String notificationPermissionStepAndroid2 = 'settings.permissions.notification.steps.android.step2';
  static const String notificationPermissionStepIOS1 = 'settings.permissions.notification.steps.ios.step1';
  static const String notificationPermissionStepIOS2 = 'settings.permissions.notification.steps.ios.step2';

  // Exact Alarm Permission
  static const String exactAlarmTitle = 'settings.permissions.exact_alarm.title';
  static const String exactAlarmDescription = 'settings.permissions.exact_alarm.description';
  static const String exactAlarmStep1 = 'settings.permissions.exact_alarm.steps.step1';
  static const String exactAlarmStepAndroid12Plus2 = 'settings.permissions.exact_alarm.steps.android12plus.step2';
  static const String exactAlarmStepAndroid12Plus3 = 'settings.permissions.exact_alarm.steps.android12plus.step3';
  static const String exactAlarmStep2 = 'settings.permissions.exact_alarm.steps.step2';

  // App Usage Permission
  static const String appUsageTitle = 'settings.permissions.app_usage.title';
  static const String appUsageDescription = 'settings.permissions.app_usage.description';
  static const String appUsageStep1 = 'settings.permissions.app_usage.steps.step1';
  static const String appUsageStep2 = 'settings.permissions.app_usage.steps.step2';
  static const String appUsageStep3 = 'settings.permissions.app_usage.steps.step3';
  static const String appUsageStep4 = 'settings.permissions.app_usage.steps.step4';

  // Backup
  static const String backupTitle = 'settings.backup.title';
  static const String backupDescription = 'settings.backup.description';
  static const String backupExportTitle = 'settings.backup.export.title';
  static const String backupImportTitle = 'settings.backup.import.title';
  static const String backupExportDescription = 'settings.backup.export.description';
  static const String backupImportDescription = 'settings.backup.import.description';
  static const String backupExportInProgress = 'settings.backup.export.in_progress';
  static const String backupImportInProgress = 'settings.backup.import.in_progress';
  static const String backupExportSuccess = 'settings.backup.export.success';
  static const String backupImportSuccess = 'settings.backup.import.success';
  static const String backupExportError = 'settings.backup.export.error';
  static const String backupImportError = 'settings.backup.import.error';
  static const String backupSelectFile = 'settings.backup.import.select_file';
  static const String backupSelectPath = 'settings.backup.export.select_path';
  static const String backupStrategyTitle = 'settings.backup.import.strategy.title';
  static const String backupStrategyReplace = 'settings.backup.import.strategy.replace';
  static const String backupStrategyMerge = 'settings.backup.import.strategy.merge';
  static const String backupCanceled = 'settings.backup.canceled';
  static const String backupInvalidFormatError = 'settings.backup.invalid_format_error';

  // Theme Settings
  static const String themeTitle = 'settings.theme.title';
  static const String themeDescription = 'settings.theme.description';
  static const String themeModeTitle = 'settings.theme.mode.title';
  static const String themeModeLight = 'settings.theme.mode.light';
  static const String themeModeDark = 'settings.theme.mode.dark';
  static const String themeModeAuto = 'settings.theme.mode.auto.title';
  static const String themeModeAutoDescription = 'settings.theme.mode.auto.description';
  static const String dynamicAccentColorTitle = 'settings.theme.dynamic_accent.title';
  static const String dynamicAccentColorDescription = 'settings.theme.dynamic_accent.description';
  static const String dynamicAccentColorFeature = 'settings.theme.dynamic_accent.feature';
  static const String customAccentColorTitle = 'settings.theme.custom_accent.title';
  static const String customAccentColorDescription = 'settings.theme.custom_accent.description';
  static const String customAccentColorFeature = 'settings.theme.custom_accent.feature';
  static const String themeSettingsError = 'settings.theme.error';

  // UI Density Settings
  static const String uiDensityTitle = 'settings.ui_density.title';
  static const String uiDensityDescription = 'settings.ui_density.description';
  static const String uiDensityCompact = 'settings.ui_density.compact';
  static const String uiDensityNormal = 'settings.ui_density.normal';
  static const String uiDensityLarge = 'settings.ui_density.large';
  static const String uiDensityLarger = 'settings.ui_density.larger';
  static const String uiDensitySettingsError = 'settings.ui_density.error';

  // Advanced Settings
  static const String advancedSettingsTitle = 'settings.advanced.title';
  static const String advancedSettingsDescription = 'settings.advanced.description';

  // Debug Logs Settings
  static const String debugLogsTitle = 'settings.debug_logs.title';
  static const String debugLogsDescription = 'settings.debug_logs.description';
  static const String viewLogsTitle = 'settings.debug_logs.view.title';
  static const String viewLogsDescription = 'settings.debug_logs.view.description';
  static const String debugLogsLoadSettingsError = 'settings.debug_logs.load_settings_error';
  static const String debugLogsUpdateSettingsError = 'settings.debug_logs.update_settings_error';

  // Debug Logs Page
  static const String debugLogsPageTitle = 'settings.debug_logs.page.title';
  static const String debugLogsPageDescription = 'settings.debug_logs.page.description';
  static const String debugLogsContent = 'settings.debug_logs.page.content';
  static const String debugLogsRefresh = 'settings.debug_logs.page.refresh';
  static const String debugLogsCopy = 'settings.debug_logs.page.copy';
  static const String debugLogsSaveAs = 'settings.debug_logs.page.save_as';
  static const String debugLogsCopied = 'settings.debug_logs.page.copied';
  static const String debugLogsLoadError = 'settings.debug_logs.page.load_error';
  static const String debugLogsNotEnabled = 'settings.debug_logs.page.not_enabled';
  static const String debugLogsNoFile = 'settings.debug_logs.page.no_file';
  static const String debugLogsEmpty = 'settings.debug_logs.page.empty';

  // Export Logs
  static const String exportLogsDialogTitle = 'settings.debug_logs.export.dialog_title';
  static const String exportLogsError = 'settings.debug_logs.export.error';
  static const String exportLogsSuccess = 'settings.debug_logs.export.success';
  static const String exportLogsNoLogsAvailable = 'settings.debug_logs.export.no_logs_available';
  static const String exportLogsFileNotExist = 'settings.debug_logs.export.file_not_exist';

<<<<<<< HEAD
  // Section Headers
  static const String sectionGeneral = 'settings.section.general';
  static const String sectionAppearance = 'settings.section.appearance';
  static const String sectionNotifications = 'settings.section.notifications';
  static const String sectionDataSync = 'settings.section.data_sync';
  static const String sectionAdvanced = 'settings.section.advanced';
  static const String sectionAbout = 'settings.section.about';
=======
  // Reset Database
  static const String resetDatabaseTitle = 'settings.advanced.reset_database.title';
  static const String resetDatabaseDescription = 'settings.advanced.reset_database.description';
  static const String resetDatabaseDialogTitle = 'settings.advanced.reset_database.dialog.title';
  static const String resetDatabaseDialogWarning = 'settings.advanced.reset_database.dialog.warning';
  static const String resetDatabaseDialogConfirmText = 'settings.advanced.reset_database.dialog.confirm_text';
  static const String resetDatabaseDialogResetting = 'settings.advanced.reset_database.dialog.resetting';
  static const String resetDatabaseErrorTitle = 'settings.advanced.reset_database.error.title';
  static const String resetDatabaseErrorMessage = 'settings.advanced.reset_database.error.message';
  static const String resetDatabaseErrorHelpText = 'settings.advanced.reset_database.error.help_text';
  static const String resetDatabaseErrorPermissionDenied = 'settings.advanced.reset_database.error.permission_denied';
  static const String resetDatabaseErrorDiskFull = 'settings.advanced.reset_database.error.disk_full';
  static const String resetDatabaseErrorFileNotFound = 'settings.advanced.reset_database.error.file_not_found';
  static const String resetDatabaseErrorFileAccess = 'settings.advanced.reset_database.error.file_access';
  static const String resetDatabaseErrorSqlite = 'settings.advanced.reset_database.error.sqlite';
  static const String resetDatabaseErrorDatabaseLocked = 'settings.advanced.reset_database.error.database_locked';
  static const String resetDatabaseErrorStateError = 'settings.advanced.reset_database.error.state_error';
  static const String resetDatabaseErrorTimeout = 'settings.advanced.reset_database.error.timeout';
  static const String resetDatabaseErrorCancel = 'settings.advanced.reset_database.error.cancel';
  static const String resetDatabaseErrorRetry = 'settings.advanced.reset_database.error.retry';
  static const String resetDatabaseRestartScreenCompletedTitle =
      'settings.advanced.reset_database.restart_screen.completed_title';
  static const String resetDatabaseRestartScreenDesktopMessage =
      'settings.advanced.reset_database.restart_screen.desktop_message';
  static const String resetDatabaseRestartScreenMobileMessage =
      'settings.advanced.reset_database.restart_screen.mobile_message';
  static const String resetDatabaseRestartNowButton =
      'settings.advanced.reset_database.restart_screen.restart_now_button';
>>>>>>> f3b1841f
}<|MERGE_RESOLUTION|>--- conflicted
+++ resolved
@@ -254,7 +254,6 @@
   static const String exportLogsNoLogsAvailable = 'settings.debug_logs.export.no_logs_available';
   static const String exportLogsFileNotExist = 'settings.debug_logs.export.file_not_exist';
 
-<<<<<<< HEAD
   // Section Headers
   static const String sectionGeneral = 'settings.section.general';
   static const String sectionAppearance = 'settings.section.appearance';
@@ -262,7 +261,7 @@
   static const String sectionDataSync = 'settings.section.data_sync';
   static const String sectionAdvanced = 'settings.section.advanced';
   static const String sectionAbout = 'settings.section.about';
-=======
+
   // Reset Database
   static const String resetDatabaseTitle = 'settings.advanced.reset_database.title';
   static const String resetDatabaseDescription = 'settings.advanced.reset_database.description';
@@ -291,5 +290,4 @@
       'settings.advanced.reset_database.restart_screen.mobile_message';
   static const String resetDatabaseRestartNowButton =
       'settings.advanced.reset_database.restart_screen.restart_now_button';
->>>>>>> f3b1841f
 }