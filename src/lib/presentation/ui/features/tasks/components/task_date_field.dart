--- conflicted
+++ resolved
@@ -108,6 +108,8 @@
         showTime: true,
         enableManualInput: true,
         titleText: widget.translationService.translate(TaskTranslationKeys.selectPlannedDateTitle),
+        confirmButtonText: widget.translationService.translate(SharedTranslationKeys.confirmButton),
+        cancelButtonText: widget.translationService.translate(SharedTranslationKeys.cancelButton),
         allowNullConfirm: true,
         dateTimeValidator: null, // Use built-in minDate validation instead
         validationErrorMessage: null, // Use built-in validation messages
@@ -118,83 +120,6 @@
           // Override task-specific validation messages
           DateTimePickerTranslationKey.selectedDateMustBeAtOrAfter:
               widget.translationService.translate(TaskTranslationKeys.deadlineTimeInvalid),
-<<<<<<< HEAD
-          // General date picker validations - use shared translations
-          DateTimePickerTranslationKey.selectedDateMustBeAtOrBefore:
-              widget.translationService.translate(SharedTranslationKeys.selectedDateMustBeAtOrBefore),
-          DateTimePickerTranslationKey.startDateCannotBeAfterEndDate:
-              widget.translationService.translate(SharedTranslationKeys.startDateCannotBeAfterEndDate),
-          DateTimePickerTranslationKey.startDateMustBeAtOrAfter:
-              widget.translationService.translate(SharedTranslationKeys.startDateMustBeAtOrAfter),
-          DateTimePickerTranslationKey.endDateMustBeAtOrBefore:
-              widget.translationService.translate(SharedTranslationKeys.endDateMustBeAtOrBefore),
-          DateTimePickerTranslationKey.cannotSelectDateBeforeMinDate:
-              widget.translationService.translate(SharedTranslationKeys.cannotSelectDateBeforeMinDate),
-          DateTimePickerTranslationKey.cannotSelectDateAfterMaxDate:
-              widget.translationService.translate(SharedTranslationKeys.cannotSelectDateAfterMaxDate),
-          DateTimePickerTranslationKey.startDateCannotBeBeforeMinDate:
-              widget.translationService.translate(SharedTranslationKeys.startDateCannotBeBeforeMinDate),
-          DateTimePickerTranslationKey.endDateCannotBeAfterMaxDate:
-              widget.translationService.translate(SharedTranslationKeys.endDateCannotBeAfterMaxDate),
-          DateTimePickerTranslationKey.cannotSelectTimeBeforeMinDate:
-              widget.translationService.translate(SharedTranslationKeys.cannotSelectTimeBeforeMinDate),
-          DateTimePickerTranslationKey.cannotSelectTimeAfterMaxDate:
-              widget.translationService.translate(SharedTranslationKeys.cannotSelectTimeAfterMaxDate),
-          DateTimePickerTranslationKey.timeMustBeAtOrAfter:
-              widget.translationService.translate(SharedTranslationKeys.timeMustBeAtOrAfter),
-          DateTimePickerTranslationKey.timeMustBeAtOrBefore:
-              widget.translationService.translate(SharedTranslationKeys.timeMustBeAtOrBefore),
-          DateTimePickerTranslationKey.selectedDateTimeMustBeAfter:
-              widget.translationService.translate(SharedTranslationKeys.selectedDateTimeMustBeAfter),
-          DateTimePickerTranslationKey.selectDateTimeTitle:
-              widget.translationService.translate(SharedTranslationKeys.selectDateTimeTitle),
-          DateTimePickerTranslationKey.selectDateRangeTitle:
-              widget.translationService.translate(SharedTranslationKeys.selectDateRangeTitle),
-          // Action buttons
-          DateTimePickerTranslationKey.confirm: widget.translationService.translate(SharedTranslationKeys.doneButton),
-          DateTimePickerTranslationKey.cancel: widget.translationService.translate(SharedTranslationKeys.cancelButton),
-          DateTimePickerTranslationKey.allDay: widget.translationService.translate(SharedTranslationKeys.allDay),
-          DateTimePickerTranslationKey.selectTimeTitle:
-              widget.translationService.translate(SharedTranslationKeys.selectDateTimeTitle),
-          // Quick selection translations (using available keys)
-          DateTimePickerTranslationKey.quickSelectionToday:
-              widget.translationService.translate(SharedTranslationKeys.today),
-          DateTimePickerTranslationKey.quickSelectionTomorrow:
-              widget.translationService.translate(TaskTranslationKeys.tomorrow),
-          DateTimePickerTranslationKey.quickSelectionWeekend:
-              widget.translationService.translate(TaskTranslationKeys.weekend),
-          DateTimePickerTranslationKey.quickSelectionNextWeek:
-              widget.translationService.translate(TaskTranslationKeys.nextWeek),
-          DateTimePickerTranslationKey.quickSelectionNoDate:
-              widget.translationService.translate(SharedTranslationKeys.notSetTime),
-          DateTimePickerTranslationKey.quickSelectionLastWeek:
-              widget.translationService.translate(SharedTranslationKeys.lastWeek),
-          DateTimePickerTranslationKey.quickSelectionLastMonth:
-              widget.translationService.translate(SharedTranslationKeys.lastMonth),
-          // Time picker unit translations
-          DateTimePickerTranslationKey.weekdayMonShort:
-              widget.translationService.translate(SharedTranslationKeys.weekDayMonShort),
-          DateTimePickerTranslationKey.weekdayTueShort:
-              widget.translationService.translate(SharedTranslationKeys.weekDayTueShort),
-          DateTimePickerTranslationKey.weekdayWedShort:
-              widget.translationService.translate(SharedTranslationKeys.weekDayWedShort),
-          DateTimePickerTranslationKey.weekdayThuShort:
-              widget.translationService.translate(SharedTranslationKeys.weekDayThuShort),
-          DateTimePickerTranslationKey.weekdayFriShort:
-              widget.translationService.translate(SharedTranslationKeys.weekDayFriShort),
-          DateTimePickerTranslationKey.weekdaySatShort:
-              widget.translationService.translate(SharedTranslationKeys.weekDaySatShort),
-          DateTimePickerTranslationKey.weekdaySunShort:
-              widget.translationService.translate(SharedTranslationKeys.weekDaySunShort),
-          // Time picker hour/minute labels
-          DateTimePickerTranslationKey.timePickerHourLabel:
-              widget.translationService.translate(SharedTranslationKeys.timePickerHourLabel),
-          DateTimePickerTranslationKey.timePickerMinuteLabel:
-              widget.translationService.translate(SharedTranslationKeys.timePickerMinuteLabel),
-          DateTimePickerTranslationKey.timePickerAllDayLabel:
-              widget.translationService.translate(SharedTranslationKeys.allDay),
-=======
->>>>>>> b8c6481c
         },
         actionButtonRadius: AppTheme.containerBorderRadius,
       );
@@ -204,7 +129,7 @@
         config: config,
       );
 
-      if (result != null && !result.wasCancelled && mounted) {
+      if (result != null && result.isConfirmed && mounted) {
         if (result.selectedDate != null) {
           // Date was selected
           final selectedDateTime = result.selectedDate!;
