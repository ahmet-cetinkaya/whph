--- conflicted
+++ resolved
@@ -95,14 +95,10 @@
     end_date_must_be_at_or_before: La data di fine deve essere il {date} o precedente
     select_date_range_title: Seleziona intervallo date
     select_date_time_title: Seleziona data e ora
-<<<<<<< HEAD
-    select_time_title: Seleziona ora
-=======
     select_date_title: Seleziona data
     select_time_title: Seleziona ora
     all_day: Tutta la giornata
     selected_time: Ora selezionata
->>>>>>> deaa55ea
     selected_date_must_be_at_or_after:
       La data selezionata deve essere il {date} o
       successiva
@@ -262,16 +258,12 @@
       title: Utilizzo orario
   time:
     not_set: Non impostato
-    all_day: Tutta la giornata
   time_display:
     elapsed: Trascorso
     elapsed_time_tooltip: Tempo trascorso su questa attività
     estimated: Stimato
     estimated_time_tooltip: Tempo stimato per completare questa attività
     no_time_logged_tooltip: Nessun tempo registrato ancora
-  time_picker:
-    hour_label: Ora
-    minute_label: Minuto
   time_logging:
     add_time: Aggiungi tempo
     add_time_description: Aggiungi tempo al totale esistente
@@ -307,7 +299,6 @@
   units:
     days: giorni
     hours: h
-    hours_short: h
     minutes: min
     minutes_short: m
     seconds: sec
