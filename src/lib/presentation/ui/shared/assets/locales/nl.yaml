shared:
  buttons:
    add: Toevoegen
    back: Terug
    cancel: Annuleren
    clear: Wissen
    close: Sluiten
    confirm: Bevestigen
    delete: Verwijderen
    done: Klaar
    load_more: Meer laden
    previous: Vorige
    save: Opslaan
    saved: Opgeslagen
  calendar:
    months:
      apr: April
      apr_short: Apr
      aug: Augustus
      aug_short: Aug
      dec: December
      dec_short: Dec
      feb: Februari
      feb_short: Feb
      jan: Januari
      jan_short: Jan
      jul: Juli
      jul_short: Jul
      jun: Juni
      jun_short: Jun
      mar: Maart
      mar_short: Mrt
      may: Mei
      may_short: Mei
      nov: November
      nov_short: Nov
      oct: Oktober
      oct_short: Okt
      sep: September
      sep_short: Sep
    week_days:
      friday: Vrijdag
      friday_short: Vr
      monday: Maandag
      monday_short: Ma
      saturday: Zaterdag
      saturday_short: Za
      sunday: Zondag
      sunday_short: Zo
      thursday: Donderdag
      thursday_short: Do
      tuesday: Dinsdag
      tuesday_short: Di
      wednesday: Woensdag
      wednesday_short: Wo
  change: Wijzigen
  color_picker:
    confirm_selection: Selectie bevestigen
    select_color_title: Kleur selecteren
    tabs:
      custom: Aangepast
      palette: Kleuren
    title: Kleurkiezer
  data:
    created_date_label: Aanmaakdatum
    modified_date_label: Wijzigingsdatum
    name_label: Naam
  date: Datum
  date_filter:
    title: Datumbereik selecteren
    tooltips:
      clear: Datumfilter wissen
      filter: Filteren op datum
  date_format:
    hint: DD/MM/JJJJ
  datepicker:
    cannot_select_date_after_max_date: Kan geen datum na {date} selecteren
    cannot_select_date_before_min_date: Kan geen datum voor {date} selecteren
    cannot_select_time_after_max_date: Kan geen tijd na {time} selecteren
    cannot_select_time_before_min_date: Kan geen tijd voor {time} selecteren
    deadline_cannot_be_before_planned_date:
      De deadline moet op of na de geplande
      datum liggen
    end_date_cannot_be_after_max_date: De einddatum kan niet na {date} zijn
    end_date_must_be_at_or_before: De einddatum moet op of voor {date} zijn
    select_date_range_title: Selecteer datumbereik
    select_date_time_title: Selecteer datum en tijd
<<<<<<< HEAD
    select_time_title: Selecteer tijd
=======
    select_date_title: Selecteer datum
    select_time_title: Selecteer tijd
    all_day: Hele dag
    selected_time: Geselecteerde tijd
>>>>>>> deaa55ea
    selected_date_must_be_at_or_after:
      De geselecteerde datum moet op of na {date}
      zijn
    selected_date_must_be_at_or_before:
      De geselecteerde datum moet op of voor {date}
      zijn
    selected_date_time_must_be_after:
      De geselecteerde datum en tijd moeten na {dateTime}
      zijn
    start_date_cannot_be_after_end_date: De startdatum kan niet na de einddatum zijn
    start_date_cannot_be_before_min_date: De startdatum kan niet voor {date} zijn
    start_date_must_be_at_or_after: De startdatum moet op of na {date} zijn
    time_must_be_at_or_after: De tijd moet op of na {time} zijn
    time_must_be_at_or_before: De tijd moet op of voor {time} zijn
    # Quick selection dialog
    quick_selection: Snelle selectie
    quick_selection_title: Snelle selectie
    refresh_settings: Automatisch vernieuwen
    refresh_description: Geselecteerde datumbereik automatisch vernieuwen
    date_ranges: Datumbereiken
    refresh_settings_label: Vernieuwingsinstellingen
  days:
    friday: Vrijdag
    friday_short: Vr
    monday: Maandag
    monday_short: Ma
    saturday: Zaterdag
    saturday_short: Za
    sunday: Zondag
    sunday_short: Zo
    thursday: Donderdag
    thursday_short: Do
    tuesday: Dinsdag
    tuesday_short: Di
    wednesday: Woensdag
    wednesday_short: Wo
  editor:
    markdown:
      hint: Je kunt schrijven met Markdown-opmaak...
      tooltips:
        bold: Vet
        bulleted_list: Opsommingslijst
        checkbox: Selectievakje
        code: Code
        edit: Bewerken
        heading: Kop
        horizontal_rule: Horizontale lijn
        image: Afbeelding
        italic: Cursief
        link: Link
        numbered_list: Genummerde lijst
        preview: Voorbeeld
        quote: Citaat
        strikethrough: Doorgestreept
  errors:
    deleting: Fout bij het verwijderen van gegevens
    file_not_found: Bestand niet gevonden
    file_pick: Fout bij het kiezen van bestand
    file_read: Fout bij het lezen van bestand
    file_save: Fout bij het opslaan van bestand
    file_write: Fout bij het schrijven van bestand
    loading: Fout bij het laden van gegevens
    report_subject: "{appName} App: Onverwacht foutrapport"
    report_template: |
      Hallo, ik kwam een onverwachte fout tegen tijdens het gebruik van de {appName} app.

      Hier is informatie die kan helpen bij het diagnosticeren van het probleem:
      App-versie: {version}
      Apparaatinfo: {device}
      Besturingssysteem: {os}
      OS-versie: {osVersion}
      Foutmelding:
      ```
      {error}
      Stack Trace:
      {stackTrace}
      ```

      Help me alsjeblieft dit probleem op te lossen.

      Bedankt!
    saving: Fout bij het opslaan van gegevens
    storage_permission: Opslagtoestemming vereist
    storage_permission_denied: Opslagtoestemming geweigerd
    unexpected: Er is een onverwachte fout opgetreden
  startup_error:
    copied_to_clipboard: Foutdetails gekopieerd naar klembord
    copy_button: Kopieer foutdetails
    description: Er is iets misgegaan tijdens de app-start. Dit kan te wijten zijn aan een systeemplatform of incompatibele configuratie.
    details_title: Foutdetails
    report_button: Probleem melden
    title: App Startfout
  filters:
    search: Zoeken
  messages:
    confirm_delete: Weet je zeker dat je dit item wilt verwijderen?
    no_items_found: Geen items
  nav:
    items:
      app_usages: App-gebruik
      habits: Gewoontes
      more: Meer
      notes: Notities
      settings: Instellingen
      tags: Etiketten
      tasks: Taken
      today: Vandaag
  none_option: Geen etiketten
  regex_help:
    examples:
      chat: Komt overeen met "Slack" of "Discord"
      chrome: Komt overeen met elke venstertitel die "Chrome" bevat
      exact_chrome: Komt exact overeen met "Chrome"
      pdf: Komt overeen met elk PDF-bestand
      vscode: Komt overeen met elk VS Code-venster
    tips:
      any_chars: Gebruik ".*" om overeen te komen met alle tekens
      dot: '"\." komt overeen met een punt'
      end: '"$" komt overeen met het einde van tekst'
      or: '"|" betekent OF'
      start: '"^" komt overeen met het begin van tekst'
    tips_title: 💡 Tips
    title: Patroonvoorbeelden
  report_error: Fout melden
  save_list_options: Lijstopties opslaan
  search:
    placeholder: Zoeken
    tooltip: Items zoeken
  sections:
    habits: Gewoontes
    special_filters: Speciale filters
    statistics: Statistieken
    tags: Etiketten
    tasks: Taken
    time: Tijd
  sort:
    ascending: Oplopend
    custom_order:
      description: Schakel slepen en neerzetten in om items opnieuw te ordenen
      title: Aangepaste sortering
    descending: Aflopend
    disable_reordering_tooltip: Herordenmodus uitschakelen
    enable_reordering_tooltip: Herordenmodus inschakelen
    remove_criteria: Criterium verwijderen
    reset_to_default: Terugzetten naar standaard
    sort: Sorteren
  statistics:
    daily_usage:
      description: Toont de totale gebruikstijd per dag van de week
      title: Dagelijks gebruik
    hourly_usage:
      description: Toont de totale gebruikstijd per uur van de dag
      title: Uurlijks gebruik
  time:
    not_set: Niet ingesteld
    all_day: Hele dag
  time_display:
    elapsed: Verstreken
    elapsed_time_tooltip: Tijd besteed aan deze taak
    estimated: Geschat
    estimated_time_tooltip: Geschatte tijd om deze taak te voltooien
    no_time_logged_tooltip: Nog geen tijd geregistreerd
  time_picker:
    hour_label: Uur
    minute_label: Minuut
  time_logging:
    add_time: Tijd toevoegen
    add_time_description: Tijd toevoegen aan het bestaande totaal
    dialog_title: Tijd registreren
    duration: Duur
    invalid_input: Voer een geldige tijd in
    log_time: Tijd registreren
    mode: Modus
    set_total: Totaal instellen
    set_total_description: Stel de totale bestede tijd in
    total_time: Totale tijd
  time_periods:
    custom: Aangepast
    last_month: Vorige maand
    last_three_months: Laatste 3 maanden
    last_week: Vorige week
    next_week: Volgende week
    this_month: Deze maand
    this_three_months: Deze 3 maanden
    this_week: Deze week
    today: Vandaag
  timer:
    label: Timer
    normal: Normaal
    pomodoro: Pomodoro
    stopwatch: Stopwatch
  tooltips:
    compare_with_previous: Vergelijken met vorige periode
    filter_by_tags: Filteren op tags
    refresh: Vernieuwen
  ui:
    report_error: Melden
  units:
    days: dagen
    hours: uur
    hours_short: u
    minutes: min
    minutes_short: m
    seconds: sec
  untitled: Zonder titel
  update_dialog:
    buttons:
      download_page: Downloadpagina
      later: Later
      update_now: Nu bijwerken
    downloading: Update downloaden...
    failed: Update mislukt.
    message: Een nieuwe versie ({version}) is beschikbaar.
    question: Wil je nu bijwerken?
    success: Update succesvol gedownload!
    title: Update beschikbaar!
  date_time_picker:
    title: Datum en tijd
    confirm: Bevestigen
    cancel: Annuleren
    set_time: Tijd instellen
    selected_time: Geselecteerde tijd
    select_time_title: Tijd selecteren
    select_date_title: Datum selecteren
    no_date_selected: Geen datum geselecteerd
    select_end_date: Einddatum selecteren
    no_dates_selected: Geen datums geselecteerd
    refresh: Vernieuwen
    cannot_select_time_before_min_date: Kan geen tijd selecteren voor {time}
    cannot_select_time_after_max_date: Kan geen tijd selecteren na {time}
    time_must_be_at_or_after: Tijd moet {time} of later zijn
    time_must_be_at_or_before: Tijd moet {time} of eerder zijn
    selected_date_must_be_at_or_after: Geselecteerde datum moet {date} of later zijn
    selected_date_must_be_at_or_before: Geselecteerde datum moet {date} of eerder zijn
    start_date_cannot_be_after_end_date: Startdatum kan niet na einddatum zijn
    start_date_must_be_at_or_after: Startdatum moet {date} of later zijn
    end_date_must_be_at_or_before: Einddatum moet {date} of eerder zijn
    cannot_select_date_before_min_date: Kan geen datum selecteren voor {date}
    cannot_select_date_after_max_date: Kan geen datum selecteren na {date}
    start_date_cannot_be_before_min_date: Startdatum kan niet voor {date} zijn
    end_date_cannot_be_after_max_date: Einddatum kan niet na {date} zijn
    selected_date_time_must_be_after: Geselecteerde datum en tijd moeten na {dateTime} zijn
    select_date_time_title: Datum en tijd selecteren
    select_date_range_title: Datumbereik selecteren
    refresh_description: Geselecteerde datumbereik automatisch vernieuwen
    date_time_field_label: Datum en tijd veld
    date_time_field_hint: Datum en tijd selecteren
    field_label: Datum en Tijd
    field_hint: Datum en tijd selecteren
    allDay: Hele dag
    refreshDescription: Geselecteer datumbereik automatisch vernieuwen
    quick_selection_today: Vandaag
    quick_selection_tomorrow: Morgen
    quick_selection_weekend: Weekend
    quick_selection_next_week: Volgende week
    quick_selection_no_date: Geen datum
    quick_selection_last_week: Een week geleden
    quick_selection_last_month: Een maand geleden
    edit_button_label: Bewerken
    edit_button_hint: Datum en tijd bewerken
  numeric_input:
    decrement_button_label: Verlagen
    increment_button_label: Verhogen
    text_field_label: Numerieke waarde
    decrement_hint: Waarde verlagen
    increment_hint: Waarde verhogen
    text_field_hint: Voer een getal in
    decrement_tooltip: Waarde verlagen
    increment_tooltip: Waarde verhogen
    at_minimum_value: Minimumwaarde bereikt
    at_maximum_value: Maximumwaarde bereikt
  validation:
    required: "{field} is verplicht."
  help: Help
  start_tour: Start rondleiding
  skip_tour: Sla rondleiding over<|MERGE_RESOLUTION|>--- conflicted
+++ resolved
@@ -85,14 +85,10 @@
     end_date_must_be_at_or_before: De einddatum moet op of voor {date} zijn
     select_date_range_title: Selecteer datumbereik
     select_date_time_title: Selecteer datum en tijd
-<<<<<<< HEAD
-    select_time_title: Selecteer tijd
-=======
     select_date_title: Selecteer datum
     select_time_title: Selecteer tijd
     all_day: Hele dag
     selected_time: Geselecteerde tijd
->>>>>>> deaa55ea
     selected_date_must_be_at_or_after:
       De geselecteerde datum moet op of na {date}
       zijn
@@ -248,16 +244,12 @@
       title: Uurlijks gebruik
   time:
     not_set: Niet ingesteld
-    all_day: Hele dag
   time_display:
     elapsed: Verstreken
     elapsed_time_tooltip: Tijd besteed aan deze taak
     estimated: Geschat
     estimated_time_tooltip: Geschatte tijd om deze taak te voltooien
     no_time_logged_tooltip: Nog geen tijd geregistreerd
-  time_picker:
-    hour_label: Uur
-    minute_label: Minuut
   time_logging:
     add_time: Tijd toevoegen
     add_time_description: Tijd toevoegen aan het bestaande totaal
@@ -293,7 +285,6 @@
   units:
     days: dagen
     hours: uur
-    hours_short: u
     minutes: min
     minutes_short: m
     seconds: sec
