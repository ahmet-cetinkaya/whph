shared:
  buttons:
    add: Ajouter
    back: Retour
    cancel: Annuler
    clear: Effacer
    close: Fermer
    confirm: Confirmer
    delete: Supprimer
    done: Terminé
    load_more: Charger plus
    previous: Précédent
    save: Enregistrer
    saved: Enregistré
  calendar:
    months:
      apr: Avril
      apr_short: Avr
      aug: Août
      aug_short: Aoû
      dec: Décembre
      dec_short: Déc
      feb: Février
      feb_short: Fév
      jan: Janvier
      jan_short: Jan
      jul: Juillet
      jul_short: Jul
      jun: Juin
      jun_short: Jun
      mar: Mars
      mar_short: Mar
      may: Mai
      may_short: Mai
      nov: Novembre
      nov_short: Nov
      oct: Octobre
      oct_short: Oct
      sep: Septembre
      sep_short: Sep
    week_days:
      friday: Vendredi
      friday_short: Ven
      monday: Lundi
      monday_short: Lun
      saturday: Samedi
      saturday_short: Sam
      sunday: Dimanche
      sunday_short: Dim
      thursday: Jeudi
      thursday_short: Jeu
      tuesday: Mardi
      tuesday_short: Mar
      wednesday: Mercredi
      wednesday_short: Mer
  change: Modifier
  color_picker:
    confirm_selection: Confirmer la sélection
    select_color_title: Sélectionner une couleur
    tabs:
      custom: Personnalisé
      palette: Couleurs
    title: Sélecteur de couleur
  data:
    created_date_label: Date de création
    modified_date_label: Date de modification
    name_label: Nom
  date: Date
  date_filter:
    title: Sélectionner une plage de dates
    tooltips:
      clear: Effacer le filtre de date
      filter: Filtrer par date
  date_format:
    hint: JJ/MM/AAAA
  datepicker:
    cannot_select_date_after_max_date:
      Impossible de sélectionner une date après le
      {date}
    cannot_select_date_before_min_date:
      Impossible de sélectionner une date avant
      le {date}
    cannot_select_time_after_max_date:
      Impossible de sélectionner une heure après
      {time}
    cannot_select_time_before_min_date:
      Impossible de sélectionner une heure avant
      {time}
    deadline_cannot_be_before_planned_date:
      La date limite doit être égale ou postérieure
      à la date planifiée
    end_date_cannot_be_after_max_date: La date de fin ne peut pas être après le {date}
    end_date_must_be_at_or_before: La date de fin doit être le {date} ou avant
    select_date_range_title: Sélectionner la plage de dates
    select_date_time_title: Sélectionner la date et l'heure
<<<<<<< HEAD
    select_time_title: Sélectionner l'heure
=======
    select_date_title: Sélectionner la date
    select_time_title: Sélectionner l'heure
    all_day: Toute la journée
    selected_time: Heure sélectionnée
>>>>>>> b8c6481c
    selected_date_must_be_at_or_after:
      La date sélectionnée doit être le {date} ou
      après
    selected_date_must_be_at_or_before:
      La date sélectionnée doit être le {date} ou
      avant
    selected_date_time_must_be_after:
      La date et l'heure sélectionnées doivent être
      après {dateTime}
    start_date_cannot_be_after_end_date:
      La date de début ne peut pas être après la
      date de fin
    start_date_cannot_be_before_min_date:
      La date de début ne peut pas être avant
      le {date}
    start_date_must_be_at_or_after: La date de début doit être le {date} ou après
    time_must_be_at_or_after: L'heure doit être à {time} ou après
    time_must_be_at_or_before: L'heure doit être à {time} ou avant
    # Quick selection dialog
    quick_selection: Sélection rapide
    quick_selection_title: Sélection rapide
    refresh_settings: Actualisation automatique
    refresh_description: Actualiser automatiquement la plage de dates sélectionnée
    date_ranges: Plages de dates
    refresh_settings_label: Paramètres d'actualisation
  days:
    friday: Vendredi
    friday_short: Ven
    monday: Lundi
    monday_short: Lun
    saturday: Samedi
    saturday_short: Sam
    sunday: Dimanche
    sunday_short: Dim
    thursday: Jeudi
    thursday_short: Jeu
    tuesday: Mardi
    tuesday_short: Mar
    wednesday: Mercredi
    wednesday_short: Mer
  editor:
    markdown:
      hint: Vous pouvez écrire en format Markdown...
      tooltips:
        bold: Gras
        bulleted_list: Liste à puces
        checkbox: Case à cocher
        code: Code
        edit: Modifier
        heading: Titre
        horizontal_rule: Ligne horizontale
        image: Image
        italic: Italique
        link: Lien
        numbered_list: Liste numérotée
        preview: Aperçu
        quote: Citation
        strikethrough: Barré
  errors:
    deleting: Erreur lors de la suppression des données
    file_not_found: Fichier non trouvé
    file_pick: Erreur lors de la sélection du fichier
    file_read: Erreur lors de la lecture du fichier
    file_save: Erreur lors de l'enregistrement du fichier
    file_write: Erreur lors de l'écriture du fichier
    loading: Erreur lors du chargement des données
    report_subject: "App {appName} : Rapport d'erreur inattendue"
    report_template: |
      Bonjour, j'ai rencontré une erreur inattendue en utilisant l'application {appName}.

      Voici les informations qui pourraient vous aider à diagnostiquer le problème :
      Version de l'app : {version}
      Informations sur l'appareil : {device}
      Système d'exploitation : {os}
      Version de l'OS : {osVersion}
      Message d'erreur :
      ```
      {error}
      Trace de pile :
      {stackTrace}
      ```

      Veuillez m'aider à résoudre ce problème.

      Merci !
    saving: Erreur lors de l'enregistrement des données
    storage_permission: Permission de stockage requise
    storage_permission_denied: Permission de stockage refusée
    unexpected: Une erreur inattendue s'est produite
  startup_error:
    copied_to_clipboard: Détails de l'erreur copiés dans le presse-papiers
    copy_button: Copier les détails de l'erreur
    description: Quelque chose s'est mal passé lors du démarrage de l'application. Cela peut être dû à un problème système ou à une configuration incompatible.
    details_title: Détails de l'Erreur
    report_button: Signaler un Problème
    title: Erreur de Démarrage de l'Application
  filters:
    search: Rechercher
  messages:
    confirm_delete: Êtes-vous sûr de vouloir supprimer cet élément ?
    no_items_found: Aucun élément
  nav:
    items:
      app_usages: Utilisation des apps
      habits: Habitudes
      more: Plus
      notes: Notes
      settings: Paramètres
      tags: Étiquettes
      tasks: Tâches
      today: Aujourd'hui
  none_option: Aucune étiquette
  regex_help:
    examples:
      chat: Correspond à "Slack" ou "Discord"
      chrome: Correspond à tout titre de fenêtre contenant "Chrome"
      exact_chrome: Correspond exactement à "Chrome"
      pdf: Correspond à tout fichier PDF
      vscode: Correspond à toute fenêtre VS Code
    tips:
      any_chars: Utilisez ".*" pour correspondre à n'importe quels caractères
      dot: '"\\." correspond à un point'
      end: '"$" correspond à la fin du texte'
      or: '"|" signifie OU'
      start: '"^" correspond au début du texte'
    tips_title: 💡 Conseils
    title: Exemples de motifs
  report_error: Signaler une erreur
  save_list_options: Enregistrer les options de liste
  search:
    placeholder: Rechercher
    tooltip: Rechercher des éléments
  sections:
    habits: Habitudes
    special_filters: Filtres spéciaux
    statistics: Statistiques
    tags: Étiquettes
    tasks: Tâches
    time: Temps
  sort:
    ascending: Croissant
    custom_order:
      description: Activer le glisser-déposer pour réorganiser les éléments
      title: Tri personnalisé
    descending: Décroissant
    disable_reordering_tooltip: Désactiver le mode de réorganisation
    enable_reordering_tooltip: Activer le mode de réorganisation
    remove_criteria: Supprimer le critère
    reset_to_default: Remettre par défaut
    sort: Trier
  statistics:
    daily_usage:
      description: Affiche le temps d'utilisation total par jour de la semaine
      title: Utilisation quotidienne
    hourly_usage:
      description: Affiche le temps d'utilisation total par heure de la journée
      title: Utilisation horaire
  time:
    not_set: Non défini
    all_day: Toute la journée
  time_picker:
    hour_label: Heure
    minute_label: Minute
  time_display:
    elapsed: Écoulé
    elapsed_time_tooltip: Temps passé sur cette tâche
    estimated: Estimé
    estimated_time_tooltip: Temps estimé pour terminer cette tâche
    no_time_logged_tooltip: Aucun temps enregistré pour le moment
  time_logging:
    add_time: Ajouter du temps
    add_time_description: Ajouter du temps au total existant
    dialog_title: Enregistrer le temps
    duration: Durée
    invalid_input: Veuillez entrer une heure valide
    log_time: Enregistrer le temps
    mode: Mode
    set_total: Définir le total
    set_total_description: Définir le temps total passé
    total_time: Temps total
  time_periods:
    custom: Personnalisé
    last_month: Mois dernier
    last_three_months: 3 derniers mois
    last_week: Semaine dernière
    next_week: Semaine prochaine
    this_month: Ce mois
    this_three_months: Ces 3 mois
    this_week: Cette semaine
    today: Aujourd'hui
  timer:
    label: Minuteur
    normal: Normal
    pomodoro: Pomodoro
    stopwatch: Chronomètre
  tooltips:
    compare_with_previous: Comparer avec la période précédente
    filter_by_tags: Filtrer par tags
    refresh: Actualiser
  ui:
    report_error: Signaler
  units:
    days: jours
    hours: h
    hours_short: h
    minutes: min
    minutes_short: m
    seconds: sec
  untitled: Sans titre
  update_dialog:
    buttons:
      download_page: Page de téléchargement
      later: Plus tard
      update_now: Mettre à jour maintenant
    downloading: Téléchargement de la mise à jour...
    failed: Échec de la mise à jour.
    message: Une nouvelle version ({version}) est disponible.
    question: Voulez-vous mettre à jour maintenant ?
    success: Mise à jour téléchargée avec succès !
    title: Mise à jour disponible !
  date_time_picker:
    title: Date et heure
    confirm: Confirmer
    cancel: Annuler
    set_time: Définir l'heure
    selected_time: Heure sélectionnée
    select_time_title: Sélectionner l'heure
    select_date_title: Sélectionner la date
    no_date_selected: Aucune date sélectionnée
    select_end_date: Sélectionner la date de fin
    no_dates_selected: Aucune date sélectionnée
    refresh: Actualiser
    cannot_select_time_before_min_date: Impossible de sélectionner une heure avant {time}
    cannot_select_time_after_max_date: Impossible de sélectionner une heure après {time}
    time_must_be_at_or_after: L'heure doit être à partir de {time} ou après
    time_must_be_at_or_before: L'heure doit être jusqu'à {time} ou avant
    selected_date_must_be_at_or_after: La date sélectionnée doit être à partir de {date} ou après
    selected_date_must_be_at_or_before: La date sélectionnée doit être jusqu'à {date} ou avant
    start_date_cannot_be_after_end_date: La date de début ne peut pas être après la date de fin
    start_date_must_be_at_or_after: La date de début doit être à partir de {date} ou après
    end_date_must_be_at_or_before: La date de fin doit être jusqu'à {date} ou avant
    cannot_select_date_before_min_date: Impossible de sélectionner une date avant {date}
    cannot_select_date_after_max_date: Impossible de sélectionner une date après {date}
    start_date_cannot_be_before_min_date: La date de début ne peut pas être avant {date}
    end_date_cannot_be_after_max_date: La date de fin ne peut pas être après {date}
    selected_date_time_must_be_after: La date et l'heure sélectionnées doivent être après {dateTime}
    select_date_time_title: Sélectionner la date et l'heure
    select_date_range_title: Sélectionner une plage de dates
    refresh_description: Actualiser automatiquement la plage de dates sélectionnée
    date_time_field_label: Champ date et heure
    date_time_field_hint: Sélectionner la date et l'heure
    field_label: Date et Heure
    field_hint: Sélectionner la date et l'heure
    allDay: Toute la journée
    refreshDescription: Actualiser automatiquement la plage de dates sélectionnée
    quick_selection_today: Aujourd'hui
    quick_selection_tomorrow: Demain
    quick_selection_weekend: Week-end
    quick_selection_next_week: Semaine prochaine
    quick_selection_no_date: Aucune date
    quick_selection_last_week: Il y a une semaine
    quick_selection_last_month: Il y a un mois
    edit_button_label: Modifier
    edit_button_hint: Modifier la date et l'heure
  numeric_input:
    decrement_button_label: Diminuer
    increment_button_label: Augmenter
    text_field_label: Valeur numérique
    decrement_hint: Diminuer la valeur
    increment_hint: Augmenter la valeur
    text_field_hint: Entrez un nombre
    decrement_tooltip: Diminuer la valeur
    increment_tooltip: Augmenter la valeur
    at_minimum_value: Valeur minimale atteinte
    at_maximum_value: Valeur maximale atteinte
  validation:
    required: "{field} est requis."
  help: Aide
  start_tour: Commencer la visite
  skip_tour: Passer la visite<|MERGE_RESOLUTION|>--- conflicted
+++ resolved
@@ -93,14 +93,10 @@
     end_date_must_be_at_or_before: La date de fin doit être le {date} ou avant
     select_date_range_title: Sélectionner la plage de dates
     select_date_time_title: Sélectionner la date et l'heure
-<<<<<<< HEAD
-    select_time_title: Sélectionner l'heure
-=======
     select_date_title: Sélectionner la date
     select_time_title: Sélectionner l'heure
     all_day: Toute la journée
     selected_time: Heure sélectionnée
->>>>>>> b8c6481c
     selected_date_must_be_at_or_after:
       La date sélectionnée doit être le {date} ou
       après
@@ -260,10 +256,6 @@
       title: Utilisation horaire
   time:
     not_set: Non défini
-    all_day: Toute la journée
-  time_picker:
-    hour_label: Heure
-    minute_label: Minute
   time_display:
     elapsed: Écoulé
     elapsed_time_tooltip: Temps passé sur cette tâche
@@ -305,7 +297,6 @@
   units:
     days: jours
     hours: h
-    hours_short: h
     minutes: min
     minutes_short: m
     seconds: sec
