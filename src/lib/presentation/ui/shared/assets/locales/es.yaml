shared:
  buttons:
    add: Añadir
    back: Atrás
    cancel: Cancelar
    clear: Limpiar
    close: Cerrar
    confirm: Confirmar
    delete: Eliminar
    done: Hecho
    load_more: Cargar más
    previous: Anterior
    save: Guardar
    saved: Guardado
  calendar:
    months:
      apr: Abril
      apr_short: Abr
      aug: Agosto
      aug_short: Ago
      dec: Diciembre
      dec_short: Dic
      feb: Febrero
      feb_short: Feb
      jan: Enero
      jan_short: Ene
      jul: Julio
      jul_short: Jul
      jun: Junio
      jun_short: Jun
      mar: Marzo
      mar_short: Mar
      may: Mayo
      may_short: May
      nov: Noviembre
      nov_short: Nov
      oct: Octubre
      oct_short: Oct
      sep: Septiembre
      sep_short: Sep
    week_days:
      friday: Viernes
      friday_short: Vie
      monday: Lunes
      monday_short: Lun
      saturday: Sábado
      saturday_short: Sáb
      sunday: Domingo
      sunday_short: Dom
      thursday: Jueves
      thursday_short: Jue
      tuesday: Martes
      tuesday_short: Mar
      wednesday: Miércoles
      wednesday_short: Mié
  change: Cambiar
  color_picker:
    confirm_selection: Confirmar selección
    select_color_title: Seleccionar color
    tabs:
      custom: Personalizado
      palette: Colores
    title: Selector de color
  data:
    created_date_label: Fecha de creación
    modified_date_label: Fecha de modificación
    name_label: Nombre
  date: Fecha
  date_filter:
    title: Seleccionar rango de fechas
    tooltips:
      clear: Limpiar filtro de fecha
      filter: Filtrar por fecha
  date_format:
    hint: DD/MM/AAAA
  datepicker:
    cannot_select_date_after_max_date:
      No se puede seleccionar una fecha posterior
      a {date}
    cannot_select_date_before_min_date:
      No se puede seleccionar una fecha anterior
      a {date}
    cannot_select_time_after_max_date:
      No se puede seleccionar una hora posterior
      a {time}
    cannot_select_time_before_min_date:
      No se puede seleccionar una hora anterior
      a {time}
    deadline_cannot_be_before_planned_date:
      La fecha límite debe ser igual o posterior
      a la fecha planificada
    end_date_cannot_be_after_max_date: La fecha de fin no puede ser posterior a {date}
    end_date_must_be_at_or_before: La fecha de fin debe ser el {date} o antes
    select_date_range_title: Seleccionar rango de fechas
    select_date_time_title: Seleccionar fecha y hora
<<<<<<< HEAD
    select_time_title: Seleccionar hora
=======
    select_date_title: Seleccionar fecha
    select_time_title: Seleccionar hora
    all_day: Todo el día
    selected_time: Hora seleccionada
>>>>>>> deaa55ea
    selected_date_must_be_at_or_after:
      La fecha seleccionada debe ser el {date} o
      después
    selected_date_must_be_at_or_before:
      La fecha seleccionada debe ser el {date} o
      antes
    selected_date_time_must_be_after:
      La fecha y hora seleccionadas deben ser posteriores
      a {dateTime}
    start_date_cannot_be_after_end_date:
      La fecha de inicio no puede ser posterior
      a la fecha de fin
    start_date_cannot_be_before_min_date:
      La fecha de inicio no puede ser anterior
      a {date}
    start_date_must_be_at_or_after: La fecha de inicio debe ser el {date} o después
    time_must_be_at_or_after: La hora debe ser {time} o después
    time_must_be_at_or_before: La hora debe ser {time} o antes
    # Quick selection dialog
    quick_selection: Selección rápida
    quick_selection_title: Selección rápida
    refresh_settings: Actualización automática
    refresh_description: Actualizar automáticamente el rango de fechas seleccionado
    date_ranges: Rangos de fechas
    refresh_settings_label: Configuración de actualización
  days:
    friday: Viernes
    friday_short: Vie
    monday: Lunes
    monday_short: Lun
    saturday: Sábado
    saturday_short: Sáb
    sunday: Domingo
    sunday_short: Dom
    thursday: Jueves
    thursday_short: Jue
    tuesday: Martes
    tuesday_short: Mar
    wednesday: Miércoles
    wednesday_short: Mié
  editor:
    markdown:
      hint: Puedes escribir usando formato Markdown...
      tooltips:
        bold: Negrita
        bulleted_list: Lista con viñetas
        checkbox: Casilla de verificación
        code: Código
        edit: Editar
        heading: Encabezado
        horizontal_rule: Línea horizontal
        image: Imagen
        italic: Cursiva
        link: Enlace
        numbered_list: Lista numerada
        preview: Vista previa
        quote: Cita
        strikethrough: Tachado
  errors:
    deleting: Error al eliminar los datos
    file_not_found: Archivo no encontrado
    file_pick: Error al seleccionar el archivo
    file_read: Error al leer el archivo
    file_save: Error al guardar el archivo
    file_write: Error al escribir el archivo
    loading: Error al cargar los datos
    report_subject: "App {appName}: Reporte de error inesperado"
    report_template: |
      Hola, he encontrado un error inesperado mientras usaba la aplicación {appName}.

      Aquí está la información que podría ayudarte a diagnosticar el problema:
      Versión de la app: {version}
      Información del dispositivo: {device}
      Sistema operativo: {os}
      Versión del SO: {osVersion}
      Mensaje de error:
      ```
      {error}
      Seguimiento de pila:
      {stackTrace}
      ```

      Por favor ayúdame a resolver este problema.

      ¡Gracias!
    saving: Error al guardar los datos
    storage_permission: Permiso de almacenamiento requerido
    storage_permission_denied: Permiso de almacenamiento denegado
    unexpected: Ha ocurrido un error inesperado
  startup_error:
    copied_to_clipboard: Detalles del error copiados al portapapeles
    copy_button: Copiar detalles del error
    description: Algo salió mal durante el inicio de la aplicación. Esto podría deberse a un problema del sistema o a una configuración incompatible.
    details_title: Detalles del Error
    report_button: Reportar Problema
    title: Error de Inicio de Aplicación
  filters:
    search: Buscar
  messages:
    confirm_delete: ¿Estás seguro de que quieres eliminar este elemento?
    no_items_found: No hay elementos
  nav:
    items:
      app_usages: Uso de apps
      habits: Hábitos
      more: Más
      notes: Notas
      settings: Configuración
      tags: Etiquetas
      tasks: Tareas
      today: Hoy
  none_option: Sin etiquetas
  regex_help:
    examples:
      chat: Coincide con "Slack" o "Discord"
      chrome: Coincide con cualquier título de ventana que contenga "Chrome"
      exact_chrome: Coincide exactamente con "Chrome"
      pdf: Coincide con cualquier archivo PDF
      vscode: Coincide con cualquier ventana de VS Code
    tips:
      any_chars: Usa ".*" para coincidir con cualquier carácter
      dot: '"\\." coincide con un punto'
      end: '"$" coincide con el final del texto'
      or: '"|" significa O'
      start: '"^" coincide con el inicio del texto'
    tips_title: 💡 Consejos
    title: Ejemplos de patrones
  report_error: Reportar error
  save_list_options: Guardar opciones de lista
  search:
    placeholder: Buscar
    tooltip: Buscar elementos
  sections:
    habits: Hábitos
    special_filters: Filtros especiales
    statistics: Estadísticas
    tags: Etiquetas
    tasks: Tareas
    time: Tiempo
  sort:
    ascending: Ascendente
    custom_order:
      description: Habilitar arrastrar y soltar para reordenar elementos
      title: Orden personalizado
    descending: Descendente
    disable_reordering_tooltip: Deshabilitar modo de reordenamiento
    enable_reordering_tooltip: Habilitar modo de reordenamiento
    remove_criteria: Eliminar criterio
    reset_to_default: Restablecer por defecto
    sort: Ordenar
  statistics:
    daily_usage:
      description: Muestra el tiempo total de uso por día de la semana
      title: Uso diario
    hourly_usage:
      description: Muestra el tiempo total de uso por hora del día
      title: Uso por horas
  time:
    not_set: No establecido
    all_day: Todo el día
  time_picker:
    hour_label: Hora
    minute_label: Minuto
  time_display:
    elapsed: Transcurrido
    elapsed_time_tooltip: Tiempo dedicado a esta tarea
    estimated: Estimado
    estimated_time_tooltip: Tiempo estimado para completar esta tarea
    no_time_logged_tooltip: Aún no se ha registrado tiempo
  time_logging:
    add_time: Añadir tiempo
    add_time_description: Añadir tiempo al total existente
    dialog_title: Registrar tiempo
    duration: Duración
    invalid_input: Por favor, introduce un tiempo válido
    log_time: Registrar tiempo
    mode: Modo
    set_total: Establecer total
    set_total_description: Establecer el tiempo total empleado
    total_time: Tiempo total
  time_periods:
    custom: Personalizado
    last_month: Mes pasado
    last_three_months: Últimos 3 meses
    last_week: Semana pasada
    next_week: Próxima semana
    this_month: Este mes
    this_three_months: Estos 3 meses
    this_week: Esta semana
    today: Hoy
  timer:
    label: Temporizador
    normal: Normal
    pomodoro: Pomodoro
    stopwatch: Cronómetro
  tooltips:
    compare_with_previous: Comparar con período anterior
    filter_by_tags: Filtrar por etiquetas
    refresh: Actualizar
  ui:
    report_error: Reportar
  units:
    days: días
    hours: h
    hours_short: h
    minutes: min
    minutes_short: m
    seconds: seg
  untitled: Sin título
  update_dialog:
    buttons:
      download_page: Página de descarga
      later: Más tarde
      update_now: Actualizar ahora
    downloading: Descargando actualización...
    failed: Falló la actualización.
    message: Una nueva versión ({version}) está disponible.
    question: ¿Quieres actualizar ahora?
    success: ¡Actualización descargada exitosamente!
    title: ¡Actualización disponible!
  date_time_picker:
    title: Fecha y hora
    confirm: Confirmar
    cancel: Cancelar
    set_time: Establecer hora
    selected_time: Hora seleccionada
    select_time_title: Seleccionar hora
    select_date_title: Seleccionar fecha
    no_date_selected: No se ha seleccionado ninguna fecha
    select_end_date: Seleccionar fecha de fin
    no_dates_selected: No se han seleccionado fechas
    refresh: Actualizar
    cannot_select_time_before_min_date: No se puede seleccionar una hora antes de {time}
    cannot_select_time_after_max_date: No se puede seleccionar una hora después de {time}
    time_must_be_at_or_after: La hora debe ser a partir de {time} o posterior
    time_must_be_at_or_before: La hora debe ser hasta {time} o anterior
    selected_date_must_be_at_or_after: La fecha seleccionada debe ser a partir de {date} o posterior
    selected_date_must_be_at_or_before: La fecha seleccionada debe ser hasta {date} o anterior
    start_date_cannot_be_after_end_date: La fecha de inicio no puede ser posterior a la fecha de fin
    start_date_must_be_at_or_after: La fecha de inicio debe ser a partir de {date} o posterior
    end_date_must_be_at_or_before: La fecha de fin debe ser hasta {date} o anterior
    cannot_select_date_before_min_date: No se puede seleccionar una fecha antes de {date}
    cannot_select_date_after_max_date: No se puede seleccionar una fecha después de {date}
    start_date_cannot_be_before_min_date: La fecha de inicio no puede ser anterior a {date}
    end_date_cannot_be_after_max_date: La fecha de fin no puede ser posterior a {date}
    selected_date_time_must_be_after: La fecha y hora seleccionadas deben ser posteriores a {dateTime}
    select_date_time_title: Seleccionar fecha y hora
    select_date_range_title: Seleccionar rango de fechas
    refresh_description: Actualizar automáticamente el rango de fechas seleccionado
    date_time_field_label: Campo de fecha y hora
    date_time_field_hint: Seleccionar fecha y hora
    field_label: Fecha y Hora
    field_hint: Seleccionar fecha y hora
    allDay: Todo el día
    refreshDescription: Actualizar automáticamente el rango de fechas seleccionado
    quick_selection_today: Hoy
    quick_selection_tomorrow: Mañana
    quick_selection_weekend: Fin de semana
    quick_selection_next_week: Próxima semana
    quick_selection_no_date: Sin fecha
    quick_selection_last_week: Hace una semana
    quick_selection_last_month: Hace un mes
    edit_button_label: Editar
    edit_button_hint: Editar fecha y hora
  numeric_input:
    decrement_button_label: Disminuir
    increment_button_label: Aumentar
    text_field_label: Valor numérico
    decrement_hint: Disminuir valor
    increment_hint: Aumentar valor
    text_field_hint: Ingrese un número
    decrement_tooltip: Disminuir valor
    increment_tooltip: Aumentar valor
    at_minimum_value: Valor mínimo alcanzado
    at_maximum_value: Valor máximo alcanzado
  validation:
    required: "{field} es requerido."
  help: Ayuda
  start_tour: Iniciar recorrido
  skip_tour: Saltar recorrido<|MERGE_RESOLUTION|>--- conflicted
+++ resolved
@@ -93,14 +93,10 @@
     end_date_must_be_at_or_before: La fecha de fin debe ser el {date} o antes
     select_date_range_title: Seleccionar rango de fechas
     select_date_time_title: Seleccionar fecha y hora
-<<<<<<< HEAD
-    select_time_title: Seleccionar hora
-=======
     select_date_title: Seleccionar fecha
     select_time_title: Seleccionar hora
     all_day: Todo el día
     selected_time: Hora seleccionada
->>>>>>> deaa55ea
     selected_date_must_be_at_or_after:
       La fecha seleccionada debe ser el {date} o
       después
@@ -260,10 +256,6 @@
       title: Uso por horas
   time:
     not_set: No establecido
-    all_day: Todo el día
-  time_picker:
-    hour_label: Hora
-    minute_label: Minuto
   time_display:
     elapsed: Transcurrido
     elapsed_time_tooltip: Tiempo dedicado a esta tarea
@@ -305,7 +297,6 @@
   units:
     days: días
     hours: h
-    hours_short: h
     minutes: min
     minutes_short: m
     seconds: seg
