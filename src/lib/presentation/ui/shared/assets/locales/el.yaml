--- conflicted
+++ resolved
@@ -93,14 +93,10 @@
       {date}
     select_date_range_title: Επιλέξτε εύρος ημερομηνιών
     select_date_time_title: Επιλέξτε ημερομηνία και ώρα
-<<<<<<< HEAD
-    select_time_title: Επιλέξτε ώρα
-=======
     select_date_title: Επιλέξτε ημερομηνία
     select_time_title: Επιλέξτε ώρα
     all_day: Όλη μέρα
     selected_time: Επιλεγμένη ώρα
->>>>>>> deaa55ea
     selected_date_must_be_at_or_after:
       Η επιλεγμένη ημερομηνία πρέπει να είναι την
       ή μετά την {date}
@@ -262,16 +258,12 @@
       title: Ωριαία χρήση
   time:
     not_set: Δεν έχει οριστεί
-    all_day: Όλη την ημέρα
   time_display:
     elapsed: Παρελθών
     elapsed_time_tooltip: Χρόνος που δαπανήθηκε για αυτήν την εργασία
     estimated: Εκτιμώμενος
     estimated_time_tooltip: Εκτιμώμενος χρόνος για την ολοκλήρωση αυτής της εργασίας
     no_time_logged_tooltip: Δεν έχει καταγραφεί ακόμη χρόνος
-  time_picker:
-    hour_label: Ώρα
-    minute_label: Λεπτό
   time_logging:
     add_time: Προσθήκη χρόνου
     add_time_description: Προσθήκη χρόνου στο υπάρχον σύνολο
@@ -307,7 +299,6 @@
   units:
     days: ημέρες
     hours: ώρες
-    hours_short: ώ
     minutes: λεπτά
     minutes_short: λ
     seconds: δευτερόλεπτα
