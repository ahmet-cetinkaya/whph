shared:
  buttons:
    add: Lisää
    back: Takaisin
    cancel: Peruuta
    clear: Tyhjennä
    close: Sulje
    confirm: Vahvista
    delete: Poista
    done: Valmis
    load_more: Lataa lisää
    previous: Edellinen
    save: Tallenna
    saved: Tallennettu
  calendar:
    months:
      apr: Huhtikuu
      apr_short: Huh
      aug: Elokuu
      aug_short: Elo
      dec: Joulukuu
      dec_short: Jou
      feb: Helmikuu
      feb_short: Hel
      jan: Tammikuu
      jan_short: Tam
      jul: Heinäkuu
      jul_short: Hei
      jun: Kesäkuu
      jun_short: Kes
      mar: Maaliskuu
      mar_short: Maa
      may: Toukokuu
      may_short: Tou
      nov: Marraskuu
      nov_short: Mar
      oct: Lokakuu
      oct_short: Lok
      sep: Syyskuu
      sep_short: Syy
    week_days:
      friday: Perjantai
      friday_short: Pe
      monday: Maanantai
      monday_short: Ma
      saturday: Lauantai
      saturday_short: La
      sunday: Sunnuntai
      sunday_short: Su
      thursday: Torstai
      thursday_short: To
      tuesday: Tiistai
      tuesday_short: Ti
      wednesday: Keskiviikko
      wednesday_short: Ke
  change: Muuta
  color_picker:
    confirm_selection: Vahvista valinta
    select_color_title: Valitse väri
    tabs:
      custom: Mukautettu
      palette: Värit
    title: Värivalitsin
  data:
    created_date_label: Luontipäivä
    modified_date_label: Muokkauspäivä
    name_label: Nimi
  date: Päivämäärä
  date_filter:
    title: Valitse päivämääräväli
    tooltips:
      clear: Tyhjennä päivämääräsuodatin
      filter: Suodata päivämäärän mukaan
  date_format:
    hint: PP/KK/VVVV
  datepicker:
    cannot_select_date_after_max_date: Ei voi valita päivämäärää {date} jälkeen
    cannot_select_date_before_min_date: Ei voi valita päivämäärää ennen {date}
    cannot_select_time_after_max_date: Ei voi valita aikaa {time} jälkeen
    cannot_select_time_before_min_date: Ei voi valita aikaa ennen {time}
    deadline_cannot_be_before_planned_date:
      Määräajan on oltava suunniteltuna päivänä
      tai sen jälkeen
    end_date_cannot_be_after_max_date: Lopetuspäivä ei voi olla {date} jälkeen
    end_date_must_be_at_or_before: Lopetuspäivän täytyy olla {date} tai sitä ennen
    select_date_range_title: Valitse päivämääräväli
    select_date_time_title: Valitse päivämäärä ja aika
<<<<<<< HEAD
    select_time_title: Valitse aika
=======
    select_date_title: Valitse päivämäärä
    select_time_title: Valitse aika
    all_day: Koko päivä
    selected_time: Valittu aika
>>>>>>> deaa55ea
    selected_date_must_be_at_or_after:
      Valitun päivämäärän täytyy olla {date} tai
      sen jälkeen
    selected_date_must_be_at_or_before:
      Valitun päivämäärän täytyy olla {date} tai
      sitä ennen
    selected_date_time_must_be_after:
      Valitun päivämäärän ja ajan täytyy olla {dateTime}
      jälkeen
    start_date_cannot_be_after_end_date: Aloituspäivä ei voi olla lopetuspäivän jälkeen
    start_date_cannot_be_before_min_date: Aloituspäivä ei voi olla ennen {date}
    start_date_must_be_at_or_after: Aloituspäivän täytyy olla {date} tai sen jälkeen
    time_must_be_at_or_after: Ajan täytyy olla {time} tai sen jälkeen
    time_must_be_at_or_before: Ajan täytyy olla {time} tai sitä ennen
    # Quick selection dialog
    quick_selection: Pikavalinta
    quick_selection_title: Pikavalinta
    refresh_settings: Automaattinen päivitys
    refresh_description: Päivitä valittu päiväalue automaattisesti
    date_ranges: Päiväalueet
    refresh_settings_label: Päivitysasetukset
  days:
    friday: Perjantai
    friday_short: Pe
    monday: Maanantai
    monday_short: Ma
    saturday: Lauantai
    saturday_short: La
    sunday: Sunnuntai
    sunday_short: Su
    thursday: Torstai
    thursday_short: To
    tuesday: Tiistai
    tuesday_short: Ti
    wednesday: Keskiviikko
    wednesday_short: Ke
  editor:
    markdown:
      hint: Voit kirjoittaa Markdown-muodossa...
      tooltips:
        bold: Lihavoitu
        bulleted_list: Luettelomerkit
        checkbox: Valintaruutu
        code: Koodi
        edit: Muokkaa
        heading: Otsikko
        horizontal_rule: Vaakaviiva
        image: Kuva
        italic: Kursivoitu
        link: Linkki
        numbered_list: Numeroitu lista
        preview: Esikatselu
        quote: Lainaus
        strikethrough: Yliviivattu
  errors:
    deleting: Virhe tietojen poistamisessa
    file_not_found: Tiedostoa ei löytynyt
    file_pick: Virhe tiedoston valinnassa
    file_read: Virhe tiedoston lukemisessa
    file_save: Virhe tiedoston tallentamisessa
    file_write: Virhe tiedoston kirjoittamisessa
    loading: Virhe tietojen lataamisessa
    report_subject: "{appName} Sovellus: Odottamaton virheraportti"
    report_template: |
      Hei, kohtasin odottamattoman virheen käyttäessäni {appName} sovellusta.

      Tässä on tietoja, jotka voivat auttaa ongelman diagnosoinnissa:
      Sovelluksen versio: {version}
      Laitteen tiedot: {device}
      Käyttöjärjestelmä: {os}
      Käyttöjärjestelmän versio: {osVersion}
      Virheviesti:
      ```
      {error}
      Pinojälki:
      {stackTrace}
      ```

      Auttakaa minua ratkaisemaan tämä ongelma.

      Kiitos!
    saving: Virhe tietojen tallentamisessa
    storage_permission: Tallennuslupa vaaditaan
    storage_permission_denied: Tallennuslupa evätty
    unexpected: Odottamaton virhe tapahtui
  startup_error:
    copied_to_clipboard: Virheen tiedot kopioitu leikepöydälle
    copy_button: Kopioi virheen tiedot
    description: Jokin meni pieleen sovelluksen käynnistyksessä. Tämä voi johtua järjestelmäongelmasta tai yhteensopimattomasta kokoonpanosta.
    details_title: Virheen Tiedot
    report_button: Ilmoita Ongelmasta
    title: Sovelluksen Käynnistysvirhe
  filters:
    search: Haku
  messages:
    confirm_delete: Oletko varma, että haluat poistaa tämän kohteen?
    no_items_found: Ei kohteita
  nav:
    items:
      app_usages: Sovelluskäyttö
      habits: Tavat
      more: Lisää
      notes: Muistiinpanot
      settings: Asetukset
      tags: Tunnisteet
      tasks: Tehtävät
      today: Tänään
  none_option: Ei tunnisteita
  regex_help:
    examples:
      chat: Vastaa joko "Slack" tai "Discord"
      chrome: Vastaa mitä tahansa ikkunan otsikkoa, joka sisältää "Chrome"
      exact_chrome: Vastaa tarkalleen "Chrome"
      pdf: Vastaa mitä tahansa PDF-tiedostoa
      vscode: Vastaa mitä tahansa VS Code -ikkunaa
    tips:
      any_chars: Käytä ".*" vastataksesi mihin tahansa merkkeihin
      dot: '"\." vastaa pistettä'
      end: '"$" vastaa tekstin loppua'
      or: '"|" tarkoittaa TAI'
      start: '"^" vastaa tekstin alkua'
    tips_title: 💡 Vinkit
    title: Malliesimerkit
  report_error: Ilmoita virheestä
  save_list_options: Tallenna listan asetukset
  search:
    placeholder: Haku
    tooltip: Etsi kohteita
  sections:
    habits: Tavat
    special_filters: Erikoissuodattimet
    statistics: Tilastot
    tags: Tunnisteet
    tasks: Tehtävät
    time: Aika
  sort:
    ascending: Nouseva
    custom_order:
      description: Ota käyttöön vedä ja pudota kohteiden uudelleenjärjestämiseksi
      title: Mukautettu järjestys
    descending: Laskeva
    disable_reordering_tooltip: Poista uudelleenjärjestystila käytöstä
    enable_reordering_tooltip: Ota uudelleenjärjestystila käyttöön
    remove_criteria: Poista kriteeri
    reset_to_default: Palauta oletukseen
    sort: Järjestä
  statistics:
    daily_usage:
      description: Näyttää kokonaiskäyttöajan viikonpäivittäin
      title: Päivittäinen käyttö
    hourly_usage:
      description: Näyttää kokonaiskäyttöajan tunnin mukaan
      title: Tuntikäyttö
  time:
    not_set: Ei asetettu
    all_day: Koko päivä
  time_display:
    elapsed: Kulunut
    elapsed_time_tooltip: Tähän tehtävään käytetty aika
    estimated: Arvioitu
    estimated_time_tooltip: Arvioitu aika tämän tehtävän suorittamiseen
    no_time_logged_tooltip: Aikaa ei ole vielä kirjattu
  time_picker:
    hour_label: Tunti
    minute_label: Minuutti
  time_logging:
    add_time: Lisää aika
    add_time_description: Lisää aika olemassa olevaan kokonaisaikaan
    dialog_title: Kirjaa aika
    duration: Kesto
    invalid_input: Anna kelvollinen aika
    log_time: Kirjaa aika
    mode: Tila
    set_total: Aseta yhteensä
    set_total_description: Aseta käytetty kokonaisaika
    total_time: Kokonaisaika
  time_periods:
    custom: Mukautettu
    last_month: Viime kuussa
    last_three_months: Viimeiset 3 kuukautta
    last_week: Viime viikolla
    next_week: Ensi viikko
    this_month: Tässä kuussa
    this_three_months: Nämä 3 kuukautta
    this_week: Tällä viikolla
    today: Tänään
  timer:
    label: Ajastin
    normal: Normaali
    pomodoro: Pomodoro
    stopwatch: Sekuntikello
  tooltips:
    compare_with_previous: Vertaa edelliseen jaksoon
    filter_by_tags: Suodata tunnisteiden mukaan
    refresh: Päivitä
  ui:
    report_error: Ilmoita
  units:
    days: päivää
    hours: t
    hours_short: h
    minutes: min
    minutes_short: m
    seconds: s
  untitled: Nimetön
  update_dialog:
    buttons:
      download_page: Lataussivu
      later: Myöhemmin
      update_now: Päivitä nyt
    downloading: Ladataan päivitystä...
    failed: Päivitys epäonnistui.
    message: Uusi versio ({version}) on saatavilla.
    question: Haluatko päivittää nyt?
    success: Päivitys ladattu onnistuneesti!
    title: Päivitys saatavilla!
  help: Apua
  start_tour: Aloita kierros
  skip_tour: Ohita kierros
  date_time_picker:
    title: Päivä ja aika
    confirm: Vahvista
    cancel: Peruuta
    set_time: Aseta aika
    selected_time: Valittu aika
    select_time_title: Valitse aika
    select_date_title: Valitse päivä
    no_date_selected: Ei päivämäärää valittu
    select_end_date: Valitse päättymispäivä
    no_dates_selected: Ei päivämääriä valittu
    refresh: Päivitä
    cannot_select_time_before_min_date: Aikaa ei voi valita ennen {time}
    cannot_select_time_after_max_date: Aikaa ei voi valita jälkeen {time}
    time_must_be_at_or_after: Ajan on oltava {time} tai sen jälkeen
    time_must_be_at_or_before: Ajan on oltava {time} tai ennen sitä
    selected_date_must_be_at_or_after: Valitun päivän on oltava {date} tai sen jälkeen
    selected_date_must_be_at_or_before: Valitun päivän on oltava {date} tai ennen sitä
    start_date_cannot_be_after_end_date: Alkupäivä ei voi olla päättymispäivän jälkeen
    start_date_must_be_at_or_after: Alkupäivän on oltava {date} tai sen jälkeen
    end_date_must_be_at_or_before: Päättymispäivän on oltava {date} tai ennen sitä
    cannot_select_date_before_min_date: Päivämäärää ei voi valita ennen {date}
    cannot_select_date_after_max_date: Päivämäärää ei voi valita jälkeen {date}
    start_date_cannot_be_before_min_date: Alkupäivä ei voi olla ennen {date}
    end_date_cannot_be_after_max_date: Päättymispäivä ei voi olla jälkeen {date}
    selected_date_time_must_be_after: Valitun päivän ja ajan on oltava {dateTime} jälkeen
    select_date_time_title: Valitse päivä ja aika
    select_date_range_title: Valitse päiväalue
    refresh_description: Päivitä valittu päiväalue automaattisesti
    date_time_field_label: Päivä- ja aikakenttä
    date_time_field_hint: Valitse päivä ja aika
    field_label: Päivämäärä ja Aika
    field_hint: Valitse päivämäärä ja aika
    allDay: Koko päivä
    refreshDescription: Päivitä valittu päiväalue automaattisesti
    quick_selection_today: Tänään
    quick_selection_tomorrow: Huomenna
    quick_selection_weekend: Viikonloppu
    quick_selection_next_week: Ensi viikko
    quick_selection_no_date: Ei päivämäärää
    quick_selection_last_week: Viimeinen viikko
    quick_selection_last_month: Viimeinen kuukausi
    edit_button_label: Muokkaa
    edit_button_hint: Muokkaa päivää ja aikaa
  numeric_input:
    decrement_button_label: Vähennä
    increment_button_label: Lisää
    text_field_label: Numeerinen arvo
    decrement_hint: Vähennä arvoa
    increment_hint: Lisää arvoa
    text_field_hint: Syötä numero
    decrement_tooltip: Vähennä arvoa
    increment_tooltip: Lisää arvoa
    at_minimum_value: Vähimmäisarvo saavutettu
    at_maximum_value: Maksimiarvo saavutettu
  validation:
    required: "{field} on pakollinen."<|MERGE_RESOLUTION|>--- conflicted
+++ resolved
@@ -85,14 +85,10 @@
     end_date_must_be_at_or_before: Lopetuspäivän täytyy olla {date} tai sitä ennen
     select_date_range_title: Valitse päivämääräväli
     select_date_time_title: Valitse päivämäärä ja aika
-<<<<<<< HEAD
-    select_time_title: Valitse aika
-=======
     select_date_title: Valitse päivämäärä
     select_time_title: Valitse aika
     all_day: Koko päivä
     selected_time: Valittu aika
->>>>>>> deaa55ea
     selected_date_must_be_at_or_after:
       Valitun päivämäärän täytyy olla {date} tai
       sen jälkeen
@@ -248,16 +244,12 @@
       title: Tuntikäyttö
   time:
     not_set: Ei asetettu
-    all_day: Koko päivä
   time_display:
     elapsed: Kulunut
     elapsed_time_tooltip: Tähän tehtävään käytetty aika
     estimated: Arvioitu
     estimated_time_tooltip: Arvioitu aika tämän tehtävän suorittamiseen
     no_time_logged_tooltip: Aikaa ei ole vielä kirjattu
-  time_picker:
-    hour_label: Tunti
-    minute_label: Minuutti
   time_logging:
     add_time: Lisää aika
     add_time_description: Lisää aika olemassa olevaan kokonaisaikaan
@@ -293,7 +285,6 @@
   units:
     days: päivää
     hours: t
-    hours_short: h
     minutes: min
     minutes_short: m
     seconds: s
