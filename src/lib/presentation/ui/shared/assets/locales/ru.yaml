shared:
  buttons:
    add: Добавить
    back: Назад
    cancel: Отмена
    clear: Очистить
    close: Закрыть
    confirm: Подтвердить
    delete: Удалить
    done: Готово
    load_more: Загрузить ещё
    previous: Предыдущий
    save: Сохранить
    saved: Сохранено
  calendar:
    months:
      apr: Апрель
      apr_short: Апр
      aug: Август
      aug_short: Авг
      dec: Декабрь
      dec_short: Дек
      feb: Февраль
      feb_short: Фев
      jan: Январь
      jan_short: Янв
      jul: Июль
      jul_short: Июл
      jun: Июнь
      jun_short: Июн
      mar: Март
      mar_short: Мар
      may: Май
      may_short: Май
      nov: Ноябрь
      nov_short: Ноя
      oct: Октябрь
      oct_short: Окт
      sep: Сентябрь
      sep_short: Сен
    week_days:
      friday: Пятница
      friday_short: Пт
      monday: Понедельник
      monday_short: Пн
      saturday: Суббота
      saturday_short: Сб
      sunday: Воскресенье
      sunday_short: Вс
      thursday: Четверг
      thursday_short: Чт
      tuesday: Вторник
      tuesday_short: Вт
      wednesday: Среда
      wednesday_short: Ср
  change: Изменить
  color_picker:
    confirm_selection: Подтвердить выбор
    select_color_title: Выбрать цвет
    tabs:
      custom: Пользовательский
      palette: Цвета
    title: Выбор цвета
  data:
    created_date_label: Дата создания
    modified_date_label: Дата изменения
    name_label: Название
  date: Дата
  date_filter:
    title: Выбрать диапазон дат
    tooltips:
      clear: Очистить фильтр по дате
      filter: Фильтровать по дате
  date_format:
    hint: ДД/ММ/ГГГГ
  datepicker:
    cannot_select_date_after_max_date: Нельзя выбрать дату позже {date}
    cannot_select_date_before_min_date: Нельзя выбрать дату раньше {date}
    cannot_select_time_after_max_date: Нельзя выбрать время позже {time}
    cannot_select_time_before_min_date: Нельзя выбрать время раньше {time}
    deadline_cannot_be_before_planned_date:
      Срок должен быть в день запланированной
      даты или позже
    end_date_cannot_be_after_max_date: Дата окончания не может быть позже {date}
    end_date_must_be_at_or_before: Дата окончания должна быть не позже {date}
    select_date_range_title: Выберите диапазон дат
    select_date_time_title: Выберите дату и время
<<<<<<< HEAD
    select_time_title: Выберите время
=======
    select_date_title: Выбрать дату
    select_time_title: Выберите время
    all_day: Весь день
    selected_time: Выбранное время
>>>>>>> b8c6481c
    selected_date_must_be_at_or_after: Выбранная дата должна быть не раньше {date}
    selected_date_must_be_at_or_before: Выбранная дата должна быть не позже {date}
    selected_date_time_must_be_after: Выбранные дата и время должны быть позже {dateTime}
    start_date_cannot_be_after_end_date: Дата начала не может быть позже даты окончания
    start_date_cannot_be_before_min_date: Дата начала не может быть раньше {date}
    start_date_must_be_at_or_after: Дата начала должна быть не раньше {date}
    time_must_be_at_or_after: Время должно быть не раньше {time}
    time_must_be_at_or_before: Время должно быть не позже {time}
    # Quick selection dialog
    quick_selection: Быстрый выбор
    quick_selection_title: Быстрый выбор
    refresh_settings: Автообновление
    refresh_description: Автоматически обновлять выбранный диапазон дат
    date_ranges: Диапазоны дат
    refresh_settings_label: Настройки обновления
  days:
    friday: Пятница
    friday_short: Пт
    monday: Понедельник
    monday_short: Пн
    saturday: Суббота
    saturday_short: Сб
    sunday: Воскресенье
    sunday_short: Вс
    thursday: Четверг
    thursday_short: Чт
    tuesday: Вторник
    tuesday_short: Вт
    wednesday: Среда
    wednesday_short: Ср
  editor:
    markdown:
      hint: Вы можете писать в формате Markdown...
      tooltips:
        bold: Жирный
        bulleted_list: Маркированный список
        checkbox: Флажок
        code: Код
        edit: Редактировать
        heading: Заголовок
        horizontal_rule: Горизонтальная линия
        image: Изображение
        italic: Курсив
        link: Ссылка
        numbered_list: Нумерованный список
        preview: Предпросмотр
        quote: Цитата
        strikethrough: Зачёркнутый
  errors:
    deleting: Ошибка при удалении данных
    file_not_found: Файл не найден
    file_pick: Ошибка при выборе файла
    file_read: Ошибка при чтении файла
    file_save: Ошибка при сохранении файла
    file_write: Ошибка при записи файла
    loading: Ошибка при загрузке данных
    report_subject: "Приложение {appName}: Отчёт о неожиданной ошибке"
    report_template: |
      Привет, я столкнулся с неожиданной ошибкой при использовании приложения {appName}.

      Вот информация, которая может помочь вам диагностировать проблему:
      Версия приложения: {version}
      Информация об устройстве: {device}
      Операционная система: {os}
      Версия ОС: {osVersion}
      Сообщение об ошибке:
      ```
      {error}
      Трассировка стека:
      {stackTrace}
      ```

      Пожалуйста, помогите мне решить эту проблему.

      Спасибо!
    saving: Ошибка при сохранении данных
    storage_permission: Требуется разрешение на хранение
    storage_permission_denied: Разрешение на хранение отклонено
    unexpected: Произошла неожиданная ошибка
  startup_error:
    copied_to_clipboard: Детали ошибки скопированы в буфер обмена
    copy_button: Копировать детали ошибки
    description: Что-то пошло не так при запуске приложения. Это может быть вызвано проблемой системы или несовместимой конфигурацией.
    details_title: Детали Ошибки
    report_button: Сообщить о Проблеме
    title: Ошибка Запуска Приложения
  filters:
    search: Поиск
  messages:
    confirm_delete: Вы уверены, что хотите удалить этот элемент?
    no_items_found: Нет элементов
  nav:
    items:
      app_usages: Использование приложений
      habits: Привычки
      more: Ещё
      notes: Заметки
      settings: Настройки
      tags: Теги
      tasks: Задачи
      today: Сегодня
  none_option: Без тегов
  regex_help:
    examples:
      chat: Соответствует "Slack" или "Discord"
      chrome: Соответствует любому заголовку окна, содержащему "Chrome"
      exact_chrome: Точно соответствует "Chrome"
      pdf: Соответствует любому PDF-файлу
      vscode: Соответствует любому окну VS Code
    tips:
      any_chars: Используйте ".*" для соответствия любым символам
      dot: '"\\." соответствует точке'
      end: '"$" соответствует концу текста'
      or: '"|" означает ИЛИ'
      start: '"^" соответствует началу текста'
    tips_title: 💡 Советы
    title: Примеры шаблонов
  report_error: Сообщить об ошибке
  save_list_options: Сохранить параметры списка
  search:
    placeholder: Поиск
    tooltip: Поиск элементов
  sections:
    habits: Привычки
    special_filters: Специальные фильтры
    statistics: Статистика
    tags: Теги
    tasks: Задачи
    time: Время
  sort:
    ascending: По возрастанию
    custom_order:
      description: Включить перетаскивание для изменения порядка элементов
      title: Пользовательская сортировка
    descending: По убыванию
    disable_reordering_tooltip: Отключить режим перестановки
    enable_reordering_tooltip: Включить режим перестановки
    remove_criteria: Удалить критерий
    reset_to_default: Сбросить по умолчанию
    sort: Сортировать
  statistics:
    daily_usage:
      description: Показывает общее время использования по дням недели
      title: Ежедневное использование
    hourly_usage:
      description: Показывает общее время использования по часам дня
      title: Почасовое использование
  time:
    not_set: Не установлено
    all_day: Весь день
  time_display:
    elapsed: Прошло
    elapsed_time_tooltip: Время, затраченное на задачу
    estimated: Оценка
    estimated_time_tooltip: Оценка времени для завершения задачи
    no_time_logged_tooltip: Время еще не записано
  time_picker:
    hour_label: Час
    minute_label: Минута
  time_logging:
    add_time: Добавить время
    add_time_description: Добавить время к существующему итогу
    dialog_title: Запись времени
    duration: Продолжительность
    invalid_input: Пожалуйста, введите корректное время
    log_time: Записать время
    mode: Режим
    set_total: Установить итог
    set_total_description: Установить общее затраченное время
    total_time: Общее время
  time_periods:
    custom: Пользовательский
    last_month: Прошлый месяц
    last_three_months: Последние 3 месяца
    last_week: Прошлая неделя
    next_week: Следующая неделя
    this_month: Этот месяц
    this_three_months: Эти 3 месяца
    this_week: Эта неделя
    today: Сегодня
  timer:
    label: Таймер
    normal: Обычный
    pomodoro: Помодоро
    stopwatch: Секундомер
  tooltips:
    compare_with_previous: Сравнить с предыдущим периодом
    filter_by_tags: Фильтровать по тегам
    refresh: Обновить
  ui:
    report_error: Сообщить
  units:
    days: дни
    hours: ч
    hours_short: ч
    minutes: мин
    minutes_short: м
    seconds: сек
  untitled: Без названия
  update_dialog:
    buttons:
      download_page: Страница загрузки
      later: Позже
      update_now: Обновить сейчас
    downloading: Загрузка обновления...
    failed: Не удалось обновить.
    message: Доступна новая версия ({version}).
    question: Хотите обновить сейчас?
    success: Обновление успешно загружено!
    title: Доступно обновление!
  date_time_picker:
    title: Дата и время
    confirm: Подтвердить
    cancel: Отмена
    set_time: Установить время
    selected_time: Выбранное время
    select_time_title: Выбрать время
    select_date_title: Выбрать дату
    no_date_selected: Дата не выбрана
    select_end_date: Выбрать дату окончания
    no_dates_selected: Даты не выбраны
    refresh: Обновить
    cannot_select_time_before_min_date: Нельзя выбрать время до {time}
    cannot_select_time_after_max_date: Нельзя выбрать время после {time}
    time_must_be_at_or_after: Время должно быть {time} или позже
    time_must_be_at_or_before: Время должно быть {time} или раньше
    selected_date_must_be_at_or_after: Выбранная дата должна быть {date} или позже
    selected_date_must_be_at_or_before: Выбранная дата должна быть {date} или раньше
    start_date_cannot_be_after_end_date: Дата начала не может быть после даты окончания
    start_date_must_be_at_or_after: Дата начала должна быть {date} или позже
    end_date_must_be_at_or_before: Дата окончания должна быть {date} или раньше
    cannot_select_date_before_min_date: Нельзя выбрать дату до {date}
    cannot_select_date_after_max_date: Нельзя выбрать дату после {date}
    start_date_cannot_be_before_min_date: Дата начала не может быть до {date}
    end_date_cannot_be_after_max_date: Дата окончания не может быть после {date}
    selected_date_time_must_be_after: Выбранная дата и время должны быть после {dateTime}
    select_date_time_title: Выбрать дату и время
    select_date_range_title: Выбрать диапазон дат
    refresh_description: Автоматически обновлять выбранный диапазон дат
    date_time_field_label: Поле даты и времени
    date_time_field_hint: Выбрать дату и время
    field_label: Дата и Время
    field_hint: Выбрать дату и время
    allDay: Весь день
    refreshDescription: Автоматически обновлять выбранный диапазон дат
    quick_selection_today: Сегодня
    quick_selection_tomorrow: Завтра
    quick_selection_weekend: Выходные
    quick_selection_next_week: Следующая неделя
    quick_selection_no_date: Без даты
    quick_selection_last_week: Прошлая неделя
    quick_selection_last_month: Прошлый месяц
    edit_button_label: Редактировать
    edit_button_hint: Редактировать дату и время
  numeric_input:
    decrement_button_label: Уменьшить
    increment_button_label: Увеличить
    text_field_label: Числовое значение
    decrement_hint: Уменьшить значение
    increment_hint: Увеличить значение
    text_field_hint: Введите число
    decrement_tooltip: Уменьшить значение
    increment_tooltip: Увеличить значение
    at_minimum_value: Достигнуто минимальное значение
    at_maximum_value: Достигнуто максимальное значение
  validation:
    required: "{field} обязательно."
  help: Помощь
  start_tour: Начать тур
  skip_tour: Пропустить тур<|MERGE_RESOLUTION|>--- conflicted
+++ resolved
@@ -85,14 +85,10 @@
     end_date_must_be_at_or_before: Дата окончания должна быть не позже {date}
     select_date_range_title: Выберите диапазон дат
     select_date_time_title: Выберите дату и время
-<<<<<<< HEAD
-    select_time_title: Выберите время
-=======
     select_date_title: Выбрать дату
     select_time_title: Выберите время
     all_day: Весь день
     selected_time: Выбранное время
->>>>>>> b8c6481c
     selected_date_must_be_at_or_after: Выбранная дата должна быть не раньше {date}
     selected_date_must_be_at_or_before: Выбранная дата должна быть не позже {date}
     selected_date_time_must_be_after: Выбранные дата и время должны быть позже {dateTime}
@@ -242,16 +238,12 @@
       title: Почасовое использование
   time:
     not_set: Не установлено
-    all_day: Весь день
   time_display:
     elapsed: Прошло
     elapsed_time_tooltip: Время, затраченное на задачу
     estimated: Оценка
     estimated_time_tooltip: Оценка времени для завершения задачи
     no_time_logged_tooltip: Время еще не записано
-  time_picker:
-    hour_label: Час
-    minute_label: Минута
   time_logging:
     add_time: Добавить время
     add_time_description: Добавить время к существующему итогу
@@ -287,7 +279,6 @@
   units:
     days: дни
     hours: ч
-    hours_short: ч
     minutes: мин
     minutes_short: м
     seconds: сек
