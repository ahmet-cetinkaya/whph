import 'dart:async';
import 'package:flutter/material.dart' hide DatePickerDialog;
import 'package:acore/acore.dart'
    show DatePickerConfig, DateSelectionMode, QuickDateRange, DatePickerDialog, DateTimePickerTranslationKey;
import 'package:whph/main.dart';
import 'package:whph/presentation/ui/shared/components/filter_icon_button.dart';
import 'package:whph/presentation/ui/shared/constants/app_theme.dart';
import 'package:whph/presentation/ui/shared/services/abstraction/i_translation_service.dart';
import 'package:whph/presentation/ui/shared/models/date_filter_setting.dart';
import '../constants/shared_translation_keys.dart';
import '../../features/tasks/constants/task_translation_keys.dart';

class DateRangeFilter extends StatefulWidget {
  final DateTime? selectedStartDate;
  final DateTime? selectedEndDate;
  final DateFilterSetting? dateFilterSetting;
  final Function(DateTime?, DateTime?) onDateFilterChange;
  final Function(DateFilterSetting?)? onDateFilterSettingChange;
  final Function(DateTime?, DateTime?, DateFilterSetting?)? onAutoRefresh;
  final double iconSize;
  final Color? iconColor;

  const DateRangeFilter({
    super.key,
    this.selectedStartDate,
    this.selectedEndDate,
    this.dateFilterSetting,
    required this.onDateFilterChange,
    this.onDateFilterSettingChange,
    this.onAutoRefresh,
    this.iconSize = AppTheme.iconSizeMedium,
    this.iconColor,
  });

  @override
  State<DateRangeFilter> createState() => _DateRangeFilterState();
}

class _DateRangeFilterState extends State<DateRangeFilter> {
  DateTime? _selectedStartDate;
  DateTime? _selectedEndDate;
  DateFilterSetting? _dateFilterSetting;
  String? _activeQuickSelectionKey;
  Timer? _autoRefreshTimer;

  // Preserve quick selection state for auto-refresh even if widget properties change
  DateFilterSetting? _preservedQuickSelectionSetting;

  // Track refresh toggle state
  bool _isRefreshToggleEnabled = false;

  // Track if we just performed a clear operation to avoid false detection
  bool _justCleared = false;
  final _translationService = container.resolve<ITranslationService>();

  @override
  void initState() {
    super.initState();
    _initializeState();
  }

  void _initializeState() {
    _dateFilterSetting = widget.dateFilterSetting;

    if (_dateFilterSetting != null) {
      _activeQuickSelectionKey = _dateFilterSetting!.quickSelectionKey;
      _isRefreshToggleEnabled = _dateFilterSetting!.isAutoRefreshEnabled;

      if (_dateFilterSetting!.isQuickSelection) {
        // Calculate current date range for quick selections
        final currentRange = _dateFilterSetting!.calculateCurrentDateRange();
        _selectedStartDate = currentRange.startDate;
        _selectedEndDate = currentRange.endDate;

        // Preserve the quick selection setting immediately for auto-refresh
        _preservedQuickSelectionSetting = _dateFilterSetting;
      } else {
        _selectedStartDate = _dateFilterSetting!.startDate;
        _selectedEndDate = _dateFilterSetting!.endDate;
      }
    } else {
      // Fallback to legacy properties
      _selectedStartDate = widget.selectedStartDate;
      _selectedEndDate = widget.selectedEndDate;
      _activeQuickSelectionKey = null;
      _isRefreshToggleEnabled = false;

      // Try to detect if the legacy dates match a quick selection pattern
      if (_selectedStartDate != null && _selectedEndDate != null) {
        _tryDetectQuickSelectionFromDates();
      }
    }

    // Set up auto-refresh for quick selections
    _setupAutoRefresh();
  }

  void _setupAutoRefresh() {
    _autoRefreshTimer?.cancel();

    if (_dateFilterSetting?.isQuickSelection == true && _isRefreshToggleEnabled) {
      // Preserve the quick selection setting for auto-refresh
      _preservedQuickSelectionSetting = _dateFilterSetting;

      // Determine refresh interval based on quick selection type - production values
      Duration refreshInterval;
      switch (_activeQuickSelectionKey) {
        case 'today':
          refreshInterval = const Duration(minutes: 15); // Refresh every 15 minutes for day-level
          break;
        case 'this_week':
          refreshInterval = const Duration(hours: 1); // Refresh every hour for week-level
          break;
        case 'this_month':
        case 'this_3_months':
          refreshInterval = const Duration(hours: 4); // Refresh every 4 hours for longer periods
          break;
        default:
          refreshInterval = const Duration(minutes: 30); // Default refresh
      }

      _autoRefreshTimer = Timer.periodic(refreshInterval, (timer) {
        if (!mounted) {
          timer.cancel();
          return;
        }

        // Use preserved setting if current one is null
        final activeQuickSetting = _preservedQuickSelectionSetting ?? _dateFilterSetting;

        if (activeQuickSetting?.isQuickSelection == true) {
          _refreshQuickSelection();
        }
      });
    }
  }

  void _refreshQuickSelection() {
    // Use preserved setting if current one is null or not a quick selection
    final activeQuickSetting = _preservedQuickSelectionSetting ?? _dateFilterSetting;

    if (activeQuickSetting?.isQuickSelection != true) {
      return;
    }

    // Recalculate current range using the active quick setting
    final currentRange = activeQuickSetting!.calculateCurrentDateRange();

    // Check if the range actually changed
    final hasChanged = currentRange.startDate != _selectedStartDate || currentRange.endDate != _selectedEndDate;

    if (hasChanged) {
      setState(() {
        _selectedStartDate = currentRange.startDate;
        _selectedEndDate = currentRange.endDate;
        // Preserve the quick selection state during refresh
        _dateFilterSetting = activeQuickSetting;
        _activeQuickSelectionKey = activeQuickSetting.quickSelectionKey;
      });

      // Call onAutoRefresh to notify parent of date changes without marking as "unsaved"
      widget.onAutoRefresh?.call(currentRange.startDate, currentRange.endDate, activeQuickSetting);
    }
  }

  @override
  void didUpdateWidget(DateRangeFilter oldWidget) {
    super.didUpdateWidget(oldWidget);

    // Only update if the dateFilterSetting truly changed (ignoring auto-refresh updates)
    if (widget.dateFilterSetting != oldWidget.dateFilterSetting) {
      // If we're currently auto-refreshing and the new setting matches our preserved one, ignore
      if (_isAutoRefreshActive() && _isSameQuickSelection(widget.dateFilterSetting)) {
        return;
      }

      _updateFromWidgetProperties();
      _setupAutoRefresh();
    }

    // Handle legacy date properties for backward compatibility
    else if (_shouldUpdateFromLegacyDates(oldWidget)) {
      _updateFromLegacyProperties();
      _setupAutoRefresh();
    }
  }

  /// Check if auto-refresh is currently active
  bool _isAutoRefreshActive() {
    return _isRefreshToggleEnabled && _activeQuickSelectionKey != null && _autoRefreshTimer?.isActive == true;
  }

  /// Check if the new dateFilterSetting is the same quick selection we're already refreshing
  bool _isSameQuickSelection(DateFilterSetting? newSetting) {
    return newSetting?.quickSelectionKey == _activeQuickSelectionKey && newSetting?.isAutoRefreshEnabled == true;
  }

  /// Check if we should update from legacy date properties
  bool _shouldUpdateFromLegacyDates(DateRangeFilter oldWidget) {
    return widget.selectedStartDate != oldWidget.selectedStartDate ||
        widget.selectedEndDate != oldWidget.selectedEndDate;
  }

  /// Updates state from widget's dateFilterSetting
  void _updateFromWidgetProperties() {
    setState(() {
      _dateFilterSetting = widget.dateFilterSetting;

      if (_dateFilterSetting != null) {
        _activeQuickSelectionKey = _dateFilterSetting!.quickSelectionKey;
        _isRefreshToggleEnabled = _dateFilterSetting!.isAutoRefreshEnabled;

        if (_dateFilterSetting!.isQuickSelection) {
          final currentRange = _dateFilterSetting!.calculateCurrentDateRange();
          _selectedStartDate = currentRange.startDate;
          _selectedEndDate = currentRange.endDate;
          _preservedQuickSelectionSetting = _dateFilterSetting;
        } else {
          _selectedStartDate = _dateFilterSetting!.startDate;
          _selectedEndDate = _dateFilterSetting!.endDate;
          _preservedQuickSelectionSetting = null;
        }
      } else {
        // Clear operation
        _selectedStartDate = null;
        _selectedEndDate = null;
        _activeQuickSelectionKey = null;
        _isRefreshToggleEnabled = false;
        _preservedQuickSelectionSetting = null;
      }
    });
  }

  /// Updates state from legacy date properties (backward compatibility)
  void _updateFromLegacyProperties() {
    setState(() {
      _selectedStartDate = widget.selectedStartDate;
      _selectedEndDate = widget.selectedEndDate;

      // Try to detect quick selection pattern if dates are provided
      if (_selectedStartDate != null && _selectedEndDate != null && !_justCleared) {
        _tryDetectQuickSelectionFromDates();
      } else {
        _activeQuickSelectionKey = null;
        _isRefreshToggleEnabled = false;
        _preservedQuickSelectionSetting = null;
      }

      _justCleared = false;
    });
  }

  String _getDateRangeText() {
    if (_selectedStartDate == null || _selectedEndDate == null) return '';

    // If we have an active quick selection, show the label instead of dates
    if (_activeQuickSelectionKey != null) {
      final quickRanges = _getQuickRanges();

      // Find the exact match - don't use orElse with first item
      try {
        final quickRange = quickRanges.firstWhere(
          (range) => range.key == _activeQuickSelectionKey,
        );
        final baseText = quickRange.label;

        return baseText;
      } catch (e) {
        // If no match found, fall back to date format
        return '${_selectedStartDate!.day}/${_selectedStartDate!.month} - ${_selectedEndDate!.day}/${_selectedEndDate!.month}';
      }
    }

    return '${_selectedStartDate!.day}/${_selectedStartDate!.month} - ${_selectedEndDate!.day}/${_selectedEndDate!.month}';
  }

  List<QuickDateRange> _getQuickRanges() {
    final quickRanges = [
      QuickDateRange(
        key: 'today',
        label: _translationService.translate(SharedTranslationKeys.today),
        startDateCalculator: () {
          final now = DateTime.now();
          return DateTime(now.year, now.month, now.day);
        },
        endDateCalculator: () {
          final now = DateTime.now();
          return DateTime(now.year, now.month, now.day, 23, 59, 59);
        },
      ),
      QuickDateRange(
        key: 'this_week',
        label: _translationService.translate(SharedTranslationKeys.thisWeek),
        startDateCalculator: () {
          final now = DateTime.now();
          final daysToSubtract = now.weekday - 1;
          return DateTime(now.year, now.month, now.day - daysToSubtract);
        },
        endDateCalculator: () {
          final now = DateTime.now();
          final daysToAdd = 7 - now.weekday;
          return DateTime(now.year, now.month, now.day + daysToAdd, 23, 59, 59);
        },
      ),
      QuickDateRange(
        key: 'this_month',
        label: _translationService.translate(SharedTranslationKeys.thisMonth),
        startDateCalculator: () {
          final now = DateTime.now();
          return DateTime(now.year, now.month, 1);
        },
        endDateCalculator: () {
          final now = DateTime.now();
          final lastDayOfMonth = DateTime(now.year, now.month + 1, 0);
          return DateTime(now.year, now.month, lastDayOfMonth.day, 23, 59, 59);
        },
      ),
      QuickDateRange(
        key: 'last_week',
        label: _translationService.translate(SharedTranslationKeys.lastWeek),
        startDateCalculator: () {
          final now = DateTime.now();
          return now.subtract(const Duration(days: 7));
        },
        endDateCalculator: () => DateTime.now(),
      ),
      QuickDateRange(
        key: 'last_month',
        label: _translationService.translate(SharedTranslationKeys.lastMonth),
        startDateCalculator: () {
          final now = DateTime.now();
          return now.subtract(const Duration(days: 30));
        },
        endDateCalculator: () => DateTime.now(),
      ),
    ];

    return quickRanges;
  }

  Future<void> _showDatePicker(BuildContext context) async {
    final translations = <DateTimePickerTranslationKey, String>{
<<<<<<< HEAD
      DateTimePickerTranslationKey.title: _translationService.translate(SharedTranslationKeys.dateRangeTitle),
      DateTimePickerTranslationKey.confirm: _translationService.translate(SharedTranslationKeys.doneButton),
      DateTimePickerTranslationKey.cancel: _translationService.translate(SharedTranslationKeys.cancelButton),
      DateTimePickerTranslationKey.clear: _translationService.translate(SharedTranslationKeys.clearButton),
      // Quick selection translations (using available keys)
      DateTimePickerTranslationKey.quickSelectionToday: _translationService.translate(SharedTranslationKeys.today),
      DateTimePickerTranslationKey.quickSelectionTomorrow: _translationService.translate(TaskTranslationKeys.tomorrow),
      DateTimePickerTranslationKey.quickSelectionWeekend: _translationService.translate(TaskTranslationKeys.weekend),
      DateTimePickerTranslationKey.quickSelectionNextWeek: _translationService.translate(TaskTranslationKeys.nextWeek),
      DateTimePickerTranslationKey.quickSelectionNoDate:
          _translationService.translate(SharedTranslationKeys.notSetTime),
      DateTimePickerTranslationKey.quickSelectionLastWeek:
          _translationService.translate(SharedTranslationKeys.lastWeek),
      DateTimePickerTranslationKey.quickSelectionLastMonth:
          _translationService.translate(SharedTranslationKeys.lastMonth),
      // Time picker unit translations
      DateTimePickerTranslationKey.weekdayMonShort:
          _translationService.translate(SharedTranslationKeys.weekDayMonShort),
      DateTimePickerTranslationKey.weekdayTueShort:
          _translationService.translate(SharedTranslationKeys.weekDayTueShort),
      DateTimePickerTranslationKey.weekdayWedShort:
          _translationService.translate(SharedTranslationKeys.weekDayWedShort),
      DateTimePickerTranslationKey.weekdayThuShort:
          _translationService.translate(SharedTranslationKeys.weekDayThuShort),
      DateTimePickerTranslationKey.weekdayFriShort:
          _translationService.translate(SharedTranslationKeys.weekDayFriShort),
      DateTimePickerTranslationKey.weekdaySatShort:
          _translationService.translate(SharedTranslationKeys.weekDaySatShort),
      DateTimePickerTranslationKey.weekdaySunShort:
          _translationService.translate(SharedTranslationKeys.weekDaySunShort),
      // Time picker hour/minute labels
      DateTimePickerTranslationKey.timePickerHourLabel:
          _translationService.translate(SharedTranslationKeys.timePickerHourLabel),
      DateTimePickerTranslationKey.timePickerMinuteLabel:
          _translationService.translate(SharedTranslationKeys.timePickerMinuteLabel),
      DateTimePickerTranslationKey.timePickerAllDayLabel: _translationService.translate(SharedTranslationKeys.allDay),
=======
      for (final key in DateTimePickerTranslationKey.values)
        key: _translationService.translate(SharedTranslationKeys.mapDateTimePickerKey(key)),
>>>>>>> b8c6481c
    };

    final quickRanges = _getQuickRanges();
    final config = DatePickerConfig(
      selectionMode: DateSelectionMode.range,
      initialStartDate: _selectedStartDate,
      initialEndDate: _selectedEndDate,
      minDate: DateTime(2000),
      maxDate: DateTime(2050),
      showQuickRanges: true,
      quickRanges: quickRanges,
      enableManualInput: true,
      translations: translations,
      showRefreshToggle: true,
      initialRefreshEnabled: _isRefreshToggleEnabled,
      onRefreshToggleChanged: (bool enabled) {
        // Don't update field state immediately - wait for Done button
        // The dialog will handle its own state internally
      },
      actionButtonRadius: AppTheme.containerBorderRadius,
      allowNullConfirm: true,
    );

    final result = await DatePickerDialog.show(
      context: context,
      config: config,
    );

    if (result != null && !result.wasCancelled) {
      final startDate = result.startDate;
      final endDate = result.endDate;
      final refreshEnabled = result.isRefreshEnabled;

      // Check if only refresh toggle changed (same dates, existing quick selection)
      final hasRefreshToggleOnlyChanged = startDate == _selectedStartDate &&
          endDate == _selectedEndDate &&
          _activeQuickSelectionKey != null &&
          refreshEnabled != _isRefreshToggleEnabled;

      // Detect if this was a quick selection by comparing with quick range calculations
      String? quickSelectionKey;
      bool isQuickSelection = false;

      // If we have an existing quick selection and dates haven't changed, preserve it
      if (hasRefreshToggleOnlyChanged) {
        quickSelectionKey = _activeQuickSelectionKey;
        isQuickSelection = true;
      } else if (startDate != null && endDate != null) {
        // Check for actual quick date selections
        // Check in order of specificity: most specific first to avoid false matches
        final quickRangesToCheck = quickRanges;

        // Sort by specificity: minute -> day -> week -> month -> etc.
        final specificityOrder = [
          'today',
          'this_week',
          'this_month',
          'next_week',
          'last_week',
          'last_month',
        ];

        quickRangesToCheck.sort((a, b) {
          final aIndex = specificityOrder.indexOf(a.key);
          final bIndex = specificityOrder.indexOf(b.key);
          final aPos = aIndex == -1 ? 999 : aIndex;
          final bPos = bIndex == -1 ? 999 : bIndex;
          return aPos.compareTo(bPos);
        });

        for (final quickRange in quickRangesToCheck) {
          final quickStart = quickRange.startDateCalculator();
          final quickEnd = quickRange.endDateCalculator();

          // More precise matching for different time ranges
          final isExactMatch = _isExactQuickSelectionMatch(startDate, endDate, quickStart, quickEnd, quickRange.key);

          if (isExactMatch) {
            quickSelectionKey = quickRange.key;
            isQuickSelection = true;
            break;
          }
        }

        // If no match was found but DatePickerResult provided a key, use it
        if (!isQuickSelection && result.quickSelectionKey != null) {
          quickSelectionKey = result.quickSelectionKey;
          isQuickSelection = true;
        }
      }

      // Create the appropriate date filter setting
      DateFilterSetting? newSetting;

      if (startDate != null || endDate != null) {
        if (isQuickSelection && quickSelectionKey != null) {
          newSetting = DateFilterSetting.quickSelection(
            key: quickSelectionKey,
            startDate: startDate!,
            endDate: endDate!,
            isAutoRefreshEnabled: refreshEnabled, // Use the actual refresh state from dialog
          );
        } else {
          newSetting = DateFilterSetting.manual(
            startDate: startDate,
            endDate: endDate,
          );
        }
      } else if (hasRefreshToggleOnlyChanged && _dateFilterSetting != null) {
        // Even if dates are cleared but we had a setting before, create a new setting with updated refresh state
        newSetting = DateFilterSetting(
          quickSelectionKey: _dateFilterSetting!.quickSelectionKey,
          startDate: _dateFilterSetting!.startDate,
          endDate: _dateFilterSetting!.endDate,
          isQuickSelection: _dateFilterSetting!.isQuickSelection,
          isAutoRefreshEnabled: refreshEnabled,
        );
      }

      setState(() {
        _selectedStartDate = startDate;
        _selectedEndDate = endDate;
        _dateFilterSetting = newSetting;

        // IMPORTANT: Only set the active quick selection if we actually detected one
        if (isQuickSelection && quickSelectionKey != null) {
          _activeQuickSelectionKey = quickSelectionKey;
          _isRefreshToggleEnabled = refreshEnabled; // Use dialog's refresh state

          // Preserve the quick selection setting for auto-refresh if refresh is enabled
          if (refreshEnabled) {
            _preservedQuickSelectionSetting = newSetting;
          }
        } else {
          // For manual selections, clear quick selection and disable refresh
          _activeQuickSelectionKey = null;
          _isRefreshToggleEnabled = false;
          _preservedQuickSelectionSetting = null;
        }
      });

      // Call both callbacks for backward compatibility
      // Always call callbacks when dialog is confirmed - let parent handle if there are actual changes

      widget.onDateFilterChange(startDate, endDate);
      widget.onDateFilterSettingChange?.call(newSetting);

      // Setup auto-refresh if this is a quick selection
      _setupAutoRefresh();
    }
  }

  /// Try to detect if the legacy dates match a quick selection pattern
  void _tryDetectQuickSelectionFromDates() {
    if (_selectedStartDate == null || _selectedEndDate == null) return;

    final quickRanges = _getQuickRanges();

    // Check each quick range to see if it matches the current dates
    for (final quickRange in quickRanges) {
      final quickStart = quickRange.startDateCalculator();
      final quickEnd = quickRange.endDateCalculator();

      final isExactMatch =
          _isExactQuickSelectionMatch(_selectedStartDate!, _selectedEndDate!, quickStart, quickEnd, quickRange.key);

      if (isExactMatch) {
        // Found a match! Set up the quick selection
        _activeQuickSelectionKey = quickRange.key;

        // For legacy fallback, don't assume refresh was enabled - keep it disabled by default
        // This prevents overriding user's saved preference
        _isRefreshToggleEnabled = false;

        // Create a DateFilterSetting for this detected quick selection
        _dateFilterSetting = DateFilterSetting.quickSelection(
          key: quickRange.key,
          startDate: _selectedStartDate!,
          endDate: _selectedEndDate!,
          isAutoRefreshEnabled: false,
        );

        // Don't preserve for auto-refresh since it's disabled
        _preservedQuickSelectionSetting = null;

        break;
      }
    }
  }

  void _onClearDate() {
    setState(() {
      _selectedStartDate = null;
      _selectedEndDate = null;
      _dateFilterSetting = null;
      _activeQuickSelectionKey = null;
      _isRefreshToggleEnabled = false;
      _justCleared = true; // Mark that we just cleared
    });
    widget.onDateFilterChange(null, null);
    widget.onDateFilterSettingChange?.call(null);

    // Cancel auto-refresh when clearing and clear preserved state
    if (_autoRefreshTimer?.isActive == true) {
      _autoRefreshTimer?.cancel();
    }
    _preservedQuickSelectionSetting = null;
  }

  /// More precise matching for quick selections to avoid false positives
  bool _isExactQuickSelectionMatch(
      DateTime selectedStart, DateTime selectedEnd, DateTime quickStart, DateTime quickEnd, String quickKey) {
    switch (quickKey) {
      case 'today':
        // For today: start should be 00:00:00, end should be 23:59:59
        // And duration should be almost 24 hours - be very strict to avoid conflicts
        final duration = selectedEnd.difference(selectedStart);
        final isSameDay = selectedStart.day == selectedEnd.day &&
            selectedStart.month == selectedEnd.month &&
            selectedStart.year == selectedEnd.year;
        return selectedStart.hour == 0 &&
            selectedStart.minute == 0 &&
            selectedStart.second == 0 &&
            selectedStart.millisecond == 0 &&
            selectedEnd.hour == 23 &&
            selectedEnd.minute == 59 &&
            selectedEnd.second == 59 &&
            duration.inHours >= 23 &&
            duration.inMinutes >= 1439 && // Should be exactly 1439 minutes (23:59)
            selectedStart.day == quickStart.day &&
            selectedStart.month == quickStart.month &&
            selectedStart.year == quickStart.year &&
            isSameDay; // Ensure it's actually a single day

      case 'this_week':
        // For this_week: should be from Monday 00:00:00 to Sunday 23:59:59
        final weekStart = quickStart;
        final weekEnd = quickEnd;
        final duration = selectedEnd.difference(selectedStart);
        final isWeekDuration = duration.inDays >= 6; // Should span at least 6 days for a week
        return selectedStart.day == weekStart.day &&
            selectedStart.month == weekStart.month &&
            selectedStart.year == weekStart.year &&
            selectedStart.hour == 0 &&
            selectedStart.minute == 0 &&
            selectedStart.second == 0 &&
            selectedEnd.day == weekEnd.day &&
            selectedEnd.month == weekEnd.month &&
            selectedEnd.year == weekEnd.year &&
            selectedEnd.hour == 23 &&
            selectedEnd.minute == 59 &&
            selectedEnd.second == 59 &&
            isWeekDuration; // Ensure it's actually a week-long duration

      case 'this_month':
        // For this_month: should be from 1st 00:00:00 to last day 23:59:59
        final monthStart = quickStart;
        final monthEnd = quickEnd;
        return selectedStart.day == 1 &&
            selectedStart.month == monthStart.month &&
            selectedStart.year == monthStart.year &&
            selectedStart.hour == 0 &&
            selectedStart.minute == 0 &&
            selectedStart.second == 0 &&
            selectedEnd.day == monthEnd.day &&
            selectedEnd.month == monthEnd.month &&
            selectedEnd.year == monthEnd.year &&
            selectedEnd.hour == 23 &&
            selectedEnd.minute == 59 &&
            selectedEnd.second == 59;

      case 'this_3_months':
        // For this_3_months: quarter-based range
        final quarterStart = quickStart;
        final quarterEnd = quickEnd;
        return selectedStart.day == quarterStart.day &&
            selectedStart.month == quarterStart.month &&
            selectedStart.year == quarterStart.year &&
            selectedStart.hour == 0 &&
            selectedStart.minute == 0 &&
            selectedStart.second == 0 &&
            selectedEnd.day == quarterEnd.day &&
            selectedEnd.month == quarterEnd.month &&
            selectedEnd.year == quarterEnd.year &&
            selectedEnd.hour == 23 &&
            selectedEnd.minute == 59 &&
            selectedEnd.second == 59;

      case 'next_week':
        // For "next_week" selections, use precise date-time matching within small tolerance
        final startDiff = selectedStart.difference(quickStart).abs();
        final endDiff = selectedEnd.difference(quickEnd).abs();
        return startDiff.inSeconds < 60 && endDiff.inSeconds < 60;

      case 'last_week':
      case 'last_month':
        // For "last" selections, use precise date-time matching within small tolerance
        final startDiff = selectedStart.difference(quickStart).abs();
        final endDiff = selectedEnd.difference(quickEnd).abs();
        return startDiff.inSeconds < 60 && endDiff.inSeconds < 60;

      default:
        // No match for unknown keys
        return false;
    }
  }

  @override
  void dispose() {
    _autoRefreshTimer?.cancel();
    _preservedQuickSelectionSetting = null;
    super.dispose();
  }

  @override
  Widget build(BuildContext context) {
    final primaryColor = Theme.of(context).primaryColor;
    final hasDateFilter = _selectedStartDate != null && _selectedEndDate != null;

    return Row(
      mainAxisSize: MainAxisSize.min,
      children: [
        FilterIconButton(
          icon: Icons.calendar_month,
          iconSize: widget.iconSize,
          color: hasDateFilter ? primaryColor : widget.iconColor,
          tooltip: _translationService.translate(SharedTranslationKeys.dateFilterTooltip),
          onPressed: () => _showDatePicker(context),
        ),
        if (hasDateFilter) ...[
          const SizedBox(width: AppTheme.size2XSmall),
          Row(
            mainAxisSize: MainAxisSize.min,
            children: [
              if (_isRefreshToggleEnabled && _activeQuickSelectionKey != null) ...[
                Icon(
                  Icons.autorenew,
                  size: AppTheme.iconSizeSmall,
                  color: primaryColor,
                ),
                const SizedBox(width: 4),
              ],
              Text(
                _getDateRangeText(),
                style: AppTheme.bodySmall.copyWith(
                  color: primaryColor,
                ),
              ),
            ],
          ),
        ],
        // Clear button - only show when there's a date filter
        if (hasDateFilter) ...[
          const SizedBox(width: AppTheme.size2XSmall),
          FilterIconButton(
            icon: Icons.close,
            iconSize: AppTheme.iconSizeSmall,
            onPressed: _onClearDate,
            tooltip: _translationService.translate(SharedTranslationKeys.clearDateFilterTooltip),
          ),
        ],
      ],
    );
  }
}<|MERGE_RESOLUTION|>--- conflicted
+++ resolved
@@ -8,7 +8,6 @@
 import 'package:whph/presentation/ui/shared/services/abstraction/i_translation_service.dart';
 import 'package:whph/presentation/ui/shared/models/date_filter_setting.dart';
 import '../constants/shared_translation_keys.dart';
-import '../../features/tasks/constants/task_translation_keys.dart';
 
 class DateRangeFilter extends StatefulWidget {
   final DateTime? selectedStartDate;
@@ -340,47 +339,8 @@
 
   Future<void> _showDatePicker(BuildContext context) async {
     final translations = <DateTimePickerTranslationKey, String>{
-<<<<<<< HEAD
-      DateTimePickerTranslationKey.title: _translationService.translate(SharedTranslationKeys.dateRangeTitle),
-      DateTimePickerTranslationKey.confirm: _translationService.translate(SharedTranslationKeys.doneButton),
-      DateTimePickerTranslationKey.cancel: _translationService.translate(SharedTranslationKeys.cancelButton),
-      DateTimePickerTranslationKey.clear: _translationService.translate(SharedTranslationKeys.clearButton),
-      // Quick selection translations (using available keys)
-      DateTimePickerTranslationKey.quickSelectionToday: _translationService.translate(SharedTranslationKeys.today),
-      DateTimePickerTranslationKey.quickSelectionTomorrow: _translationService.translate(TaskTranslationKeys.tomorrow),
-      DateTimePickerTranslationKey.quickSelectionWeekend: _translationService.translate(TaskTranslationKeys.weekend),
-      DateTimePickerTranslationKey.quickSelectionNextWeek: _translationService.translate(TaskTranslationKeys.nextWeek),
-      DateTimePickerTranslationKey.quickSelectionNoDate:
-          _translationService.translate(SharedTranslationKeys.notSetTime),
-      DateTimePickerTranslationKey.quickSelectionLastWeek:
-          _translationService.translate(SharedTranslationKeys.lastWeek),
-      DateTimePickerTranslationKey.quickSelectionLastMonth:
-          _translationService.translate(SharedTranslationKeys.lastMonth),
-      // Time picker unit translations
-      DateTimePickerTranslationKey.weekdayMonShort:
-          _translationService.translate(SharedTranslationKeys.weekDayMonShort),
-      DateTimePickerTranslationKey.weekdayTueShort:
-          _translationService.translate(SharedTranslationKeys.weekDayTueShort),
-      DateTimePickerTranslationKey.weekdayWedShort:
-          _translationService.translate(SharedTranslationKeys.weekDayWedShort),
-      DateTimePickerTranslationKey.weekdayThuShort:
-          _translationService.translate(SharedTranslationKeys.weekDayThuShort),
-      DateTimePickerTranslationKey.weekdayFriShort:
-          _translationService.translate(SharedTranslationKeys.weekDayFriShort),
-      DateTimePickerTranslationKey.weekdaySatShort:
-          _translationService.translate(SharedTranslationKeys.weekDaySatShort),
-      DateTimePickerTranslationKey.weekdaySunShort:
-          _translationService.translate(SharedTranslationKeys.weekDaySunShort),
-      // Time picker hour/minute labels
-      DateTimePickerTranslationKey.timePickerHourLabel:
-          _translationService.translate(SharedTranslationKeys.timePickerHourLabel),
-      DateTimePickerTranslationKey.timePickerMinuteLabel:
-          _translationService.translate(SharedTranslationKeys.timePickerMinuteLabel),
-      DateTimePickerTranslationKey.timePickerAllDayLabel: _translationService.translate(SharedTranslationKeys.allDay),
-=======
       for (final key in DateTimePickerTranslationKey.values)
         key: _translationService.translate(SharedTranslationKeys.mapDateTimePickerKey(key)),
->>>>>>> b8c6481c
     };
 
     final quickRanges = _getQuickRanges();
@@ -409,10 +369,10 @@
       config: config,
     );
 
-    if (result != null && !result.wasCancelled) {
+    if (result != null && result.isConfirmed) {
       final startDate = result.startDate;
       final endDate = result.endDate;
-      final refreshEnabled = result.isRefreshEnabled;
+      final refreshEnabled = result.isRefreshEnabled ?? false;
 
       // Check if only refresh toggle changed (same dates, existing quick selection)
       final hasRefreshToggleOnlyChanged = startDate == _selectedStartDate &&
