--- conflicted
+++ resolved
@@ -4,13 +4,9 @@
 import 'package:whph/presentation/ui/shared/constants/shared_translation_keys.dart';
 import 'package:whph/presentation/ui/shared/services/abstraction/i_translation_service.dart';
 import 'package:whph/main.dart';
-<<<<<<< HEAD
-import 'package:acore/acore.dart' as acore;
-=======
 import 'package:acore/components/date_time_picker/date_time_picker_field.dart';
 import 'package:acore/components/numeric_input/numeric_input.dart';
 import 'package:acore/components/numeric_input/numeric_input_translation_keys.dart';
->>>>>>> b8c6481c
 
 // Event class for time logging
 class TimeLoggingSubmittedEvent {
@@ -260,14 +256,8 @@
               style: AppTheme.bodyLarge,
             ),
             const SizedBox(height: AppTheme.sizeSmall),
-            acore.DateTimePickerField(
+            DateTimePickerField(
               controller: _dateController,
-<<<<<<< HEAD
-              decoration: InputDecoration(
-                hintText: DateFormat.yMd().format(_selectedDate),
-              ),
-=======
->>>>>>> b8c6481c
               onConfirm: _onDateSelected,
               minDateTime: DateTime.now().subtract(const Duration(days: 30)),
               maxDateTime: DateTime.now(),
@@ -287,7 +277,7 @@
             Center(
               child: Column(
                 children: [
-                  acore.NumericInput(
+                  NumericInput(
                     initialValue: 0,
                     minValue: 0,
                     onValueChanged: _onHoursChanged,
@@ -295,7 +285,7 @@
                     translations: _getNumericInputTranslations(),
                   ),
                   const SizedBox(height: AppTheme.sizeMedium),
-                  acore.NumericInput(
+                  NumericInput(
                     initialValue: 0,
                     minValue: 0,
                     maxValue: 59,
