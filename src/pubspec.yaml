--- conflicted
+++ resolved
@@ -13,11 +13,7 @@
   # To run commands: `rps <command>`
   # For example, to run the `clean` command: `rps clean`
   clean: bash scripts/clean.sh
-<<<<<<< HEAD
-  format: dart fix --apply && dart format . -l 120 && prettier --write "**/*.{yaml,yml,json}" "!android/fdroid/**"
-=======
-  format: ../scripts/format.sh
->>>>>>> deaa55ea
+format: ../scripts/format.sh
   gen: ./scripts/generate_gen_files.sh
   gen:icons: fvm flutter pub run icons_launcher:create
   gen:migrate: fvm flutter pub run drift_dev make-migrations
